--- conflicted
+++ resolved
@@ -1,20 +1,9 @@
 # $FreeBSD$
 
-<<<<<<< HEAD
 .if ${TARGET_ARCH} == "mipsel"
-DEFAULT_VECTOR=	bfd_elf32_tradlittlemips_vec
-.else
-=======
-#xxxIMPxxx: TARGET_BIG_ENDIAN is lame.  We should use the netbsd convention
-# of mipsel and mips.
-.if !defined(TARGET_BIG_ENDIAN)
 _EMULATION_ENDIAN=little
 .else
 _EMULATION_ENDIAN=big
-.endif
-
->>>>>>> 46bba0ff
-DEFAULT_VECTOR=	bfd_elf32_tradbigmips_vec
 .endif
 
 .if defined(TARGET_ABI) && ${TARGET_ABI} != "o32"
