--- conflicted
+++ resolved
@@ -547,11 +547,7 @@
 		goto out;
 	if (devctl_queue_length == 0)
 		goto out;
-<<<<<<< HEAD
 	n1 = malloc(sizeof(*n1), M_BUS, flags);
-=======
-	n1 = malloc(sizeof(*n1), M_BUS, M_NOWAIT);
->>>>>>> 6c4c7d0f
 	if (n1 == NULL)
 		goto out;
 	n1->dei_data = data;
@@ -589,7 +585,6 @@
 	 */
 	free(data, M_BUS);
 	return;
-<<<<<<< HEAD
 }
 
 void
@@ -597,8 +592,6 @@
 {
 
 	devctl_queue_data_f(data, M_NOWAIT);
-=======
->>>>>>> 6c4c7d0f
 }
 
 /**
@@ -1045,11 +1038,7 @@
  * @param dc		the devclass to edit
  * @param driver	the driver to register
  */
-<<<<<<< HEAD
-int
-=======
-static int
->>>>>>> 6c4c7d0f
+int
 devclass_add_driver(devclass_t dc, driver_t *driver, int pass, devclass_t *dcp)
 {
 	driverlink_t dl;
