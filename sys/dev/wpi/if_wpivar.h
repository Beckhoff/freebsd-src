--- conflicted
+++ resolved
@@ -74,10 +74,7 @@
 	bus_dma_tag_t		data_dmat;
 	uint8_t			qid;
 	uint8_t			cur;
-<<<<<<< HEAD
-=======
 	uint8_t			pending;
->>>>>>> 67366adb
 	int16_t			queued;
 	int			update:1;
 };
