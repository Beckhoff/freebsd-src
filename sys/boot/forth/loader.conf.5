.\" Copyright (c) 1999 Daniel C. Sobral
.\" All rights reserved.
.\"
.\" Redistribution and use in source and binary forms, with or without
.\" modification, are permitted provided that the following conditions
.\" are met:
.\" 1. Redistributions of source code must retain the above copyright
.\"    notice, this list of conditions and the following disclaimer.
.\" 2. Redistributions in binary form must reproduce the above copyright
.\"    notice, this list of conditions and the following disclaimer in the
.\"    documentation and/or other materials provided with the distribution.
.\"
.\" THIS SOFTWARE IS PROVIDED BY THE AUTHOR AND CONTRIBUTORS ``AS IS'' AND
.\" ANY EXPRESS OR IMPLIED WARRANTIES, INCLUDING, BUT NOT LIMITED TO, THE
.\" IMPLIED WARRANTIES OF MERCHANTABILITY AND FITNESS FOR A PARTICULAR PURPOSE
.\" ARE DISCLAIMED.  IN NO EVENT SHALL THE AUTHOR OR CONTRIBUTORS BE LIABLE
.\" FOR ANY DIRECT, INDIRECT, INCIDENTAL, SPECIAL, EXEMPLARY, OR CONSEQUENTIAL
.\" DAMAGES (INCLUDING, BUT NOT LIMITED TO, PROCUREMENT OF SUBSTITUTE GOODS
.\" OR SERVICES; LOSS OF USE, DATA, OR PROFITS; OR BUSINESS INTERRUPTION)
.\" HOWEVER CAUSED AND ON ANY THEORY OF LIABILITY, WHETHER IN CONTRACT, STRICT
.\" LIABILITY, OR TORT (INCLUDING NEGLIGENCE OR OTHERWISE) ARISING IN ANY WAY
.\" OUT OF THE USE OF THIS SOFTWARE, EVEN IF ADVISED OF THE POSSIBILITY OF
.\" SUCH DAMAGE.
.\"
.\" $FreeBSD$
<<<<<<< HEAD
.Dd August 6, 2013
=======
.Dd April 27, 2014
>>>>>>> 59b8a68f
.Dt LOADER.CONF 5
.Os
.Sh NAME
.Nm loader.conf
.Nd "system bootstrap configuration information"
.Sh DESCRIPTION
The file
.Nm
contains descriptive information on bootstrapping the system.
Through
it you can specify the kernel to be booted, parameters to be passed to
it, and additional modules to be loaded; and generally set all variables
described in
.Xr loader 8 .
.Pp
The file
.Pa /boot/loader.rc
must contain the following two lines for
.Nm
to be automatically processed:
.Pp
.Dl include /boot/loader.4th
.Dl start
.Pp
If no
.Pa /boot/loader.rc
exists at installworld time, one with the above lines will be installed.
.Sh SYNTAX
Though
.Nm Ns 's
format was defined explicitly to resemble
.Xr rc.conf 5 ,
and can be sourced by
.Xr sh 1 ,
some settings are treated in a special fashion.
Also, the
behavior of some settings is defined by the setting's suffix;
the prefix identifies which module the setting controls.
.Pp
The general parsing rules are:
.Bl -bullet
.It
Spaces and empty lines are ignored.
.It
A # sign will mark the remainder of the line as a comment.
.It
Only one setting can be present on each line.
.El
.Pp
All settings have the following format:
.Pp
.Dl variable="value"
.Pp
Unless it belongs to one of the classes of settings that receive special
treatment, a setting will set the value of a
.Xr loader 8
environment variable.
The settings that receive special
treatment are listed below.
Settings beginning with
.Qq *
below define the modules to be loaded and
may have any prefix; the prefix identifies a module.
All such settings sharing a common
prefix refer to the same module.
.Bl -tag -width Ar
.It Ar exec
Immediately executes a
.Xr loader 8
command.
This type of setting cannot be processed by programs other
than
.Xr loader 8 ,
so its use should be avoided.
Multiple instances of it will be processed
independently.
.It Ar loader_conf_files
Defines additional configuration files to be processed right after the
present file.
.It Ar kernel
Name of the kernel to be loaded.
If no kernel name is set, no additional
modules will be loaded.
The name must be a subdirectory of
.Pa /boot
that contains a kernel.
.It Ar kernel_options
Flags to be passed to the kernel.
.It Ar password
Protect boot menu with a password without interrupting
.Ic autoboot
process.
The password should be in clear text format.
If a password is set, boot menu will not appear until any key is pressed during
countdown period specified by
.Va autoboot_delay
variable or
.Ic autoboot
process fails.
In both cases user should provide specified password to be able to access boot
menu.
.It Ar bootlock_password
Provides a password to be required by check-password before execution is
allowed to continue.
The password should be in clear text format.
If a password is set, the user must provide specified password to boot.
.It Ar verbose_loading
If set to
.Dq YES ,
module names will be displayed as they are loaded.
.It Ar *_load
If set to
.Dq YES ,
that module will be loaded.
If no name is defined (see below), the
module's name is taken to be the same as the prefix.
.It Ar *_name
Defines the name of the module.
.It Ar *_type
Defines the module's type.
If none is given, it defaults to a kld module.
.It Ar *_flags
Flags and parameters to be passed to the module.
.It Ar *_before
Commands to be executed before the module is loaded.
Use of this setting
should be avoided.
.It Ar *_after
Commands to be executed after the module is loaded.
Use of this setting
should be avoided.
.It Ar *_error
Commands to be executed if the loading of a module fails.
Except for the
special value
.Dq abort ,
which aborts the bootstrap process, use of this setting should be avoided.
.El
.Pp
.Em WARNING:
developers should never use these suffixes for any kernel environment
variables (tunables) or conflicts will result.
.Sh DEFAULT SETTINGS
Most of
.Nm Ns 's
default settings can be ignored.
The few of them which are important
or useful are:
.Bl -tag -width bootfile -offset indent
.It Va bitmap_load
.Pq Dq NO
If set to
.Dq YES ,
a bitmap will be loaded to be displayed on screen while booting.
.It Va bitmap_name
.Pq Dq Pa /boot/splash.bmp
Name of the bitmap to be loaded.
Any other name can be used.
.It Va comconsole_speed
.Dq ( 9600
or the value of the
.Va BOOT_COMCONSOLE_SPEED
variable when
.Xr loader 8
was compiled).
Sets the speed of the serial console.
If the previous boot loader stage specified that a serial console
is in use then the default speed is determined from the current
serial port speed setting.
.It Va console
.Pq Dq vidconsole
.Dq comconsole
selects serial console,
.Dq vidconsole
selects the video console,
.Dq nullconsole
selects a mute console
(useful for systems with neither a video console nor a serial port), and
.Dq spinconsole
selects the video console which prevents any input and hides all output
replacing it with
.Dq spinning
character (useful for embedded products and such).
.It Va kernel
.Pq Dq kernel
.It Va loader_conf_files
.Pq Dq Pa /boot/loader.conf /boot/loader.conf.local
.It Va splash_bmp_load
.Pq Dq NO
If set to
.Dq YES ,
will load the splash screen module, making it possible to display a bmp image
on the screen while booting.
.It Va splash_pcx_load
.Pq Dq NO
If set to
.Dq YES ,
will load the splash screen module, making it possible to display a pcx image
on the screen while booting.
.It Va vesa_load
.Pq Dq NO
If set to
.Dq YES ,
the vesa module will be loaded, enabling bitmaps above VGA resolution to
be displayed.
.It Va beastie_disable
If set to
.Dq YES ,
the beastie boot menu will be skipped.
The beastie boot menu is always skipped if booting UEFI or running non-x86
hardware.
.It Va loader_logo Pq Dq Li orbbw
Selects a desired logo in the beastie boot menu.
Possible values are:
.Dq Li orbbw ,
.Dq Li orb ,
.Dq Li fbsdbw ,
.Dq Li beastiebw ,
.Dq Li beastie ,
and
.Dq Li none .
.It Va loader_color
If set to
.Dq NO ,
the beastie boot menu will be displayed without ANSI coloring.
.El
.Sh FILES
.Bl -tag -width /boot/defaults/loader.conf -compact
.It Pa /boot/defaults/loader.conf
default settings -- do not change this file.
.It Pa /boot/loader.4th
defines the commands used by loader to read and process
.Nm .
.It Pa /boot/loader.conf
user defined settings.
.It Pa /boot/loader.conf.local
machine-specific settings for sites with a common loader.conf.
.It Pa /boot/loader.rc
contains the instructions to automatically process
.Nm .
.El
.Sh SEE ALSO
.Xr boot 8 ,
.Xr loader 8 ,
.Xr loader.4th 8
.Sh HISTORY
The file
.Nm
first appeared in
.Fx 3.2 .
.Sh AUTHORS
This manual page was written by
.An Daniel C. Sobral Aq dcs@FreeBSD.org .
.Sh BUGS
The
.Xr loader 8
stops reading
.Nm
when it encounters a syntax error, so any options which are vital for
booting a particular system (i.e.\&
.Dq Va hw.ata.ata_dma Ns "=0" )
should precede any experimental additions to
.Nm .<|MERGE_RESOLUTION|>--- conflicted
+++ resolved
@@ -23,11 +23,7 @@
 .\" SUCH DAMAGE.
 .\"
 .\" $FreeBSD$
-<<<<<<< HEAD
-.Dd August 6, 2013
-=======
 .Dd April 27, 2014
->>>>>>> 59b8a68f
 .Dt LOADER.CONF 5
 .Os
 .Sh NAME
@@ -213,6 +209,9 @@
 character (useful for embedded products and such).
 .It Va kernel
 .Pq Dq kernel
+.It Va kernels
+.Pq Dq kernel kernel.old
+Space or comma separated list of kernels to present in the boot menu.
 .It Va loader_conf_files
 .Pq Dq Pa /boot/loader.conf /boot/loader.conf.local
 .It Va splash_bmp_load
