/*
 * Copyright (c) 2005 by Internet Systems Consortium, Inc. ("ISC")
 * Copyright (c) 1995-1999 by Internet Software Consortium
 *
 * Permission to use, copy, modify, and distribute this software for any
 * purpose with or without fee is hereby granted, provided that the above
 * copyright notice and this permission notice appear in all copies.
 *
 * THE SOFTWARE IS PROVIDED "AS IS" AND ISC DISCLAIMS ALL WARRANTIES
 * WITH REGARD TO THIS SOFTWARE INCLUDING ALL IMPLIED WARRANTIES OF
 * MERCHANTABILITY AND FITNESS.  IN NO EVENT SHALL ISC BE LIABLE FOR
 * ANY SPECIAL, DIRECT, INDIRECT, OR CONSEQUENTIAL DAMAGES OR ANY DAMAGES
 * WHATSOEVER RESULTING FROM LOSS OF USE, DATA OR PROFITS, WHETHER IN AN
 * ACTION OF CONTRACT, NEGLIGENCE OR OTHER TORTIOUS ACTION, ARISING OUT
 * OF OR IN CONNECTION WITH THE USE OR PERFORMANCE OF THIS SOFTWARE.
 */

/*! \file 
 * \brief private interfaces for eventlib
 * \author vix 09sep95 [initial]
 *
<<<<<<< HEAD
 * $Id: eventlib_p.h,v 1.5.18.4 2006/03/10 00:20:08 marka Exp $
 * $FreeBSD$
=======
 * $Id: eventlib_p.h,v 1.9 2006/03/09 23:57:56 marka Exp $
>>>>>>> 08d41c70
 */

#ifndef _EVENTLIB_P_H
#define _EVENTLIB_P_H

#include <sys/param.h>
#include <sys/types.h>
#include <sys/socket.h>
#include <netinet/in.h>
#include <sys/un.h>

#define EVENTLIB_DEBUG 1

#include <errno.h>
#include <fcntl.h>
#include <stdio.h>
#include <stdlib.h>
#include <string.h>

#ifndef _LIBC
#include <isc/list.h>
#include <isc/heap.h>
#include <isc/memcluster.h>
#endif

#define	EV_MASK_ALL	(EV_READ | EV_WRITE | EV_EXCEPT)
#define EV_ERR(e)		return (errno = (e), -1)
#define OK(x)		if ((x) < 0) EV_ERR(errno); else (void)NULL
#define OKFREE(x, y)	if ((x) < 0) { FREE((y)); EV_ERR(errno); } \
			else (void)NULL

#define	NEW(p)		if (((p) = memget(sizeof *(p))) != NULL) \
				FILL(p); \
			else \
				(void)NULL;
#define OKNEW(p)	if (!((p) = memget(sizeof *(p)))) { \
				errno = ENOMEM; \
				return (-1); \
			} else \
				FILL(p)
#define FREE(p)		memput((p), sizeof *(p))

#if EVENTLIB_DEBUG
#define FILL(p)		memset((p), 0xF5, sizeof *(p))
#else
#define FILL(p)
#endif

#ifdef USE_POLL
#ifdef HAVE_STROPTS_H
#include <stropts.h>
#endif
#include <poll.h>
#endif /* USE_POLL */

typedef struct evConn {
	evConnFunc	func;
	void *		uap;
	int		fd;
	int		flags;
#define EV_CONN_LISTEN		0x0001		/*%< Connection is a listener. */
#define EV_CONN_SELECTED	0x0002		/*%< evSelectFD(conn->file). */
#define EV_CONN_BLOCK		0x0004		/*%< Listener fd was blocking. */
	evFileID	file;
	struct evConn *	prev;
	struct evConn *	next;
} evConn;

#ifndef _LIBC
typedef struct evAccept {
	int		fd;
	union {
		struct sockaddr		sa;
		struct sockaddr_in	in;
#ifndef NO_SOCKADDR_UN
		struct sockaddr_un	un;
#endif
	}		la;
	ISC_SOCKLEN_T	lalen;
	union {
		struct sockaddr		sa;
		struct sockaddr_in	in;
#ifndef NO_SOCKADDR_UN
		struct sockaddr_un	un;
#endif
	}		ra;
	ISC_SOCKLEN_T	ralen;
	int		ioErrno;
	evConn *	conn;
	LINK(struct evAccept) link;
} evAccept;

typedef struct evFile {
	evFileFunc	func;
	void *		uap;
	int		fd;
	int		eventmask;
	int		preemptive;
	struct evFile *	prev;
	struct evFile *	next;
	struct evFile *	fdprev;
	struct evFile *	fdnext;
} evFile;

typedef struct evStream {
	evStreamFunc	func;
	void *		uap;
	evFileID	file;
	evTimerID	timer;
	int		flags;
#define EV_STR_TIMEROK	0x0001	/*%< IFF timer valid. */
	int		fd;
	struct iovec *	iovOrig;
	int		iovOrigCount;
	struct iovec *	iovCur;
	int		iovCurCount;
	int		ioTotal;
	int		ioDone;
	int		ioErrno;
	struct evStream	*prevDone, *nextDone;
	struct evStream	*prev, *next;
} evStream;

typedef struct evTimer {
	evTimerFunc	func;
	void *		uap;
	struct timespec	due, inter;
	int		index;
	int		mode;
#define EV_TMR_RATE	1
} evTimer;

typedef struct evWait {
	evWaitFunc	func;
	void *		uap;
	const void *	tag;
	struct evWait *	next;
} evWait;

typedef struct evWaitList {
	evWait *		first;
	evWait *		last;
	struct evWaitList *	prev;
	struct evWaitList *	next;
} evWaitList;

typedef struct evEvent_p {
	enum {  Accept, File, Stream, Timer, Wait, Free, Null  } type;
	union {
		struct {  evAccept *this;  }			accept;
		struct {  evFile *this; int eventmask;  }	file;
		struct {  evStream *this;  }			stream;
		struct {  evTimer *this;  }			timer;
		struct {  evWait *this;  }			wait;
		struct {  struct evEvent_p *next;  }		free;
		struct {  const void *placeholder;  }		null;
	} u;
} evEvent_p;
#endif

#ifdef USE_POLL
typedef struct { 
	void		*ctx;	/* pointer to the evContext_p   */ 
	uint32_t	type;	/* READ, WRITE, EXCEPT, nonblk  */ 
	uint32_t	result;	/* 1 => revents, 0 => events    */ 
} __evEmulMask; 

#define emulMaskInit(ctx, field, ev, lastnext) \
	ctx->field.ctx = ctx; \
	ctx->field.type = ev; \
	ctx->field.result = lastnext; 
  
extern short	*__fd_eventfield(int fd, __evEmulMask *maskp); 
extern short	__poll_event(__evEmulMask *maskp); 
extern void		__fd_clr(int fd, __evEmulMask *maskp); 
extern void		__fd_set(int fd, __evEmulMask *maskp); 

#undef  FD_ZERO 
#define FD_ZERO(maskp) 
  
#undef  FD_SET 
#define FD_SET(fd, maskp) \
	__fd_set(fd, maskp) 

#undef  FD_CLR 
#define FD_CLR(fd, maskp) \
	__fd_clr(fd, maskp) 

#undef  FD_ISSET 
#define FD_ISSET(fd, maskp) \
	((*__fd_eventfield(fd, maskp) & __poll_event(maskp)) != 0) 

#endif /* USE_POLL */

#ifndef _LIBC
typedef struct {
	/* Global. */
	const evEvent_p	*cur;
	/* Debugging. */
	int		debug;
	FILE		*output;
	/* Connections. */
	evConn		*conns;
	LIST(evAccept)	accepts;
	/* Files. */
	evFile		*files, *fdNext;
#ifndef USE_POLL
	fd_set		rdLast, rdNext;
	fd_set		wrLast, wrNext;
	fd_set		exLast, exNext;
	fd_set		nonblockBefore;
	int		fdMax, fdCount, highestFD;
	evFile		*fdTable[FD_SETSIZE];
#else
	struct pollfd	*pollfds;	/* Allocated as needed  */ 
	evFile		**fdTable;	/* Ditto                */ 
	int		maxnfds;	/* # elements in above  */ 
	int		firstfd;	/* First active fd      */ 
	int		fdMax;		/* Last active fd       */ 
	int		fdCount;	/* # fd:s with I/O      */ 
	int		highestFD;	/* max fd allowed by OS */ 
	__evEmulMask	rdLast, rdNext; 
	__evEmulMask	wrLast, wrNext; 
	__evEmulMask	exLast, exNext; 
	__evEmulMask	nonblockBefore; 
#endif /* USE_POLL */
#ifdef EVENTLIB_TIME_CHECKS
	struct timespec	lastSelectTime;
	int		lastFdCount;
#endif
	/* Streams. */
	evStream	*streams;
	evStream	*strDone, *strLast;
	/* Timers. */
	struct timespec	lastEventTime;
	heap_context	timers;
	/* Waits. */
	evWaitList	*waitLists;
	evWaitList	waitDone;
} evContext_p;

/* eventlib.c */
#define evPrintf __evPrintf
void evPrintf(const evContext_p *ctx, int level, const char *fmt, ...)
     ISC_FORMAT_PRINTF(3, 4);

#ifdef USE_POLL
extern int evPollfdRealloc(evContext_p *ctx, int pollfd_chunk_size, int fd);
#endif /* USE_POLL */

/* ev_timers.c */
#define evCreateTimers __evCreateTimers
heap_context evCreateTimers(const evContext_p *);
#define evDestroyTimers __evDestroyTimers
void evDestroyTimers(const evContext_p *);

/* ev_waits.c */
#define evFreeWait __evFreeWait
evWait *evFreeWait(evContext_p *ctx, evWait *old);
#endif

/* Global options */
#ifndef _LIBC
extern int	__evOptMonoTime;
#endif

#endif /*_EVENTLIB_P_H*/<|MERGE_RESOLUTION|>--- conflicted
+++ resolved
@@ -19,12 +19,8 @@
  * \brief private interfaces for eventlib
  * \author vix 09sep95 [initial]
  *
-<<<<<<< HEAD
- * $Id: eventlib_p.h,v 1.5.18.4 2006/03/10 00:20:08 marka Exp $
+ * $Id: eventlib_p.h,v 1.9 2006/03/09 23:57:56 marka Exp $
  * $FreeBSD$
-=======
- * $Id: eventlib_p.h,v 1.9 2006/03/09 23:57:56 marka Exp $
->>>>>>> 08d41c70
  */
 
 #ifndef _EVENTLIB_P_H
