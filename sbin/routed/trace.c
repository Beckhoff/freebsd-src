/*
 * Copyright (c) 1983, 1988, 1993
 *	The Regents of the University of California.  All rights reserved.
 *
 * Redistribution and use in source and binary forms, with or without
 * modification, are permitted provided that the following conditions
 * are met:
 * 1. Redistributions of source code must retain the above copyright
 *    notice, this list of conditions and the following disclaimer.
 * 2. Redistributions in binary form must reproduce the above copyright
 *    notice, this list of conditions and the following disclaimer in the
 *    documentation and/or other materials provided with the distribution.
 * 3. All advertising materials mentioning features or use of this software
 *    must display the following acknowledgment:
 *	This product includes software developed by the University of
 *	California, Berkeley and its contributors.
 * 4. Neither the name of the University nor the names of its contributors
 *    may be used to endorse or promote products derived from this software
 *    without specific prior written permission.
 *
 * THIS SOFTWARE IS PROVIDED BY THE REGENTS AND CONTRIBUTORS ``AS IS'' AND
 * ANY EXPRESS OR IMPLIED WARRANTIES, INCLUDING, BUT NOT LIMITED TO, THE
 * IMPLIED WARRANTIES OF MERCHANTABILITY AND FITNESS FOR A PARTICULAR PURPOSE
 * ARE DISCLAIMED.  IN NO EVENT SHALL THE REGENTS OR CONTRIBUTORS BE LIABLE
 * FOR ANY DIRECT, INDIRECT, INCIDENTAL, SPECIAL, EXEMPLARY, OR CONSEQUENTIAL
 * DAMAGES (INCLUDING, BUT NOT LIMITED TO, PROCUREMENT OF SUBSTITUTE GOODS
 * OR SERVICES; LOSS OF USE, DATA, OR PROFITS; OR BUSINESS INTERRUPTION)
 * HOWEVER CAUSED AND ON ANY THEORY OF LIABILITY, WHETHER IN CONTRACT, STRICT
 * LIABILITY, OR TORT (INCLUDING NEGLIGENCE OR OTHERWISE) ARISING IN ANY WAY
 * OUT OF THE USE OF THIS SOFTWARE, EVEN IF ADVISED OF THE POSSIBILITY OF
 * SUCH DAMAGE.
 *
 * $FreeBSD$
 */

#define	RIPCMDS
#include "defs.h"
#include "pathnames.h"
#include <sys/stat.h>
#include <sys/signal.h>
#include <fcntl.h>

#ifdef __NetBSD__
__RCSID("$NetBSD$");
#elif defined(__FreeBSD__)
__RCSID("$FreeBSD$");
#else
__RCSID("$Revision: 2.27 $");
#ident "$Revision: 2.27 $"
#endif
<<<<<<< HEAD
#ident "$FreeBSD$"
=======
>>>>>>> caa79e36


#ifdef sgi
/* use *stat64 for files on large file systems */
#define stat	stat64
#endif

#define	NRECORDS	50		/* size of circular trace buffer */

int	tracelevel, new_tracelevel;
FILE	*ftrace;			/* output trace file */
static const char *sigtrace_pat = "%s";
static char savetracename[PATH_MAX];
char	inittracename[PATH_MAX];
int	file_trace;			/* 1=tracing to file, not stdout */

static void trace_dump(void);
static void tmsg(const char *, ...) PATTRIB(1,2);


/* convert string to printable characters
 */
static char *
qstring(u_char *s, int len)
{
	static char buf[8*20+1];
	char *p;
	u_char *s2, c;


	for (p = buf; len != 0 && p < &buf[sizeof(buf)-1]; len--) {
		c = *s++;
		if (c == '\0') {
			for (s2 = s+1; s2 < &s[len]; s2++) {
				if (*s2 != '\0')
					break;
			}
			if (s2 >= &s[len])
			    goto exit;
		}

		if (c >= ' ' && c < 0x7f && c != '\\') {
			*p++ = c;
			continue;
		}
		*p++ = '\\';
		switch (c) {
		case '\\':
			*p++ = '\\';
			break;
		case '\n':
			*p++= 'n';
			break;
		case '\r':
			*p++= 'r';
			break;
		case '\t':
			*p++ = 't';
			break;
		case '\b':
			*p++ = 'b';
			break;
		default:
			p += sprintf(p,"%o",c);
			break;
		}
	}
exit:
	*p = '\0';
	return buf;
}


/* convert IP address to a string, but not into a single buffer
 */
char *
naddr_ntoa(naddr a)
{
#define NUM_BUFS 4
	static int bufno;
	static struct {
	    char    str[16];		/* xxx.xxx.xxx.xxx\0 */
	} bufs[NUM_BUFS];
	char *s;
	struct in_addr addr;

	addr.s_addr = a;
	s = strcpy(bufs[bufno].str, inet_ntoa(addr));
	bufno = (bufno+1) % NUM_BUFS;
	return s;
#undef NUM_BUFS
}


const char *
saddr_ntoa(struct sockaddr *sa)
{
	return (sa == 0) ? "?" : naddr_ntoa(S_ADDR(sa));
}


static char *
ts(time_t secs) {
	static char s[20];

	secs += epoch.tv_sec;
#ifdef sgi
	(void)cftime(s, "%T", &secs);
#else
	memcpy(s, ctime(&secs)+11, 8);
	s[8] = '\0';
#endif
	return s;
}


/* On each event, display a time stamp.
 * This assumes that 'now' is update once for each event, and
 * that at least now.tv_usec changes.
 */
static struct timeval lastlog_time;

void
lastlog(void)
{
	if (lastlog_time.tv_sec != now.tv_sec
	    || lastlog_time.tv_usec != now.tv_usec) {
		(void)fprintf(ftrace, "-- %s --\n", ts(now.tv_sec));
		lastlog_time = now;
	}
}


static void
tmsg(const char *p, ...)
{
	va_list args;

	if (ftrace != 0) {
		lastlog();
		va_start(args, p);
		vfprintf(ftrace, p, args);
		va_end(args);
		(void)fputc('\n',ftrace);
		fflush(ftrace);
	}
}


void
trace_close(int zap_stdio)
{
	int fd;


	fflush(stdout);
	fflush(stderr);

	if (ftrace != 0 && zap_stdio) {
		if (ftrace != stdout)
			fclose(ftrace);
		ftrace = 0;
		fd = open(_PATH_DEVNULL, O_RDWR);
		if (isatty(STDIN_FILENO))
			(void)dup2(fd, STDIN_FILENO);
		if (isatty(STDOUT_FILENO))
			(void)dup2(fd, STDOUT_FILENO);
		if (isatty(STDERR_FILENO))
			(void)dup2(fd, STDERR_FILENO);
		(void)close(fd);
	}
	lastlog_time.tv_sec = 0;
}


void
trace_flush(void)
{
	if (ftrace != 0) {
		fflush(ftrace);
		if (ferror(ftrace))
			trace_off("tracing off: %s", strerror(ferror(ftrace)));
	}
}


void
trace_off(const char *p, ...)
{
	va_list args;


	if (ftrace != 0) {
		lastlog();
		va_start(args, p);
		vfprintf(ftrace, p, args);
		va_end(args);
		(void)fputc('\n',ftrace);
	}
	trace_close(file_trace);

	new_tracelevel = tracelevel = 0;
}


/* log a change in tracing
 */
void
tracelevel_msg(const char *pat,
	       int dump)		/* -1=no dump, 0=default, 1=force */
{
	static const char *off_msgs[MAX_TRACELEVEL] = {
		"Tracing actions stopped",
		"Tracing packets stopped",
		"Tracing packet contents stopped",
		"Tracing kernel changes stopped",
	};
	static const char *on_msgs[MAX_TRACELEVEL] = {
		"Tracing actions started",
		"Tracing packets started",
		"Tracing packet contents started",
		"Tracing kernel changes started",
	};
	u_int old_tracelevel = tracelevel;


	if (new_tracelevel < 0)
		new_tracelevel = 0;
	else if (new_tracelevel > MAX_TRACELEVEL)
		new_tracelevel = MAX_TRACELEVEL;

	if (new_tracelevel < tracelevel) {
		if (new_tracelevel <= 0) {
			trace_off(pat, off_msgs[0]);
		} else do {
			tmsg(pat, off_msgs[tracelevel]);
		}
		while (--tracelevel != new_tracelevel);

	} else if (new_tracelevel > tracelevel) {
		do {
			tmsg(pat, on_msgs[tracelevel++]);
		} while (tracelevel != new_tracelevel);
	}

	if (dump > 0
	    || (dump == 0 && old_tracelevel == 0 && tracelevel != 0))
		trace_dump();
}


void
set_tracefile(const char *filename,
	      const char *pat,
	      int dump)			/* -1=no dump, 0=default, 1=force */
{
	struct stat stbuf;
	FILE *n_ftrace;
	const char *fn;


	/* Allow a null filename to increase the level if the trace file
	 * is already open or if coming from a trusted source, such as
	 * a signal or the command line.
	 */
	if (filename == 0 || filename[0] == '\0') {
		filename = 0;
		if (ftrace == 0) {
			if (inittracename[0] == '\0') {
				msglog("missing trace file name");
				return;
			}
			fn = inittracename;
		} else {
			fn = 0;
		}

	} else if (!strcmp(filename,"dump/../table")) {
		trace_dump();
		return;

	} else {
		/* Allow the file specified with "-T file" to be reopened,
		 * but require all other names specified over the net to
		 * match the official path.  The path can specify a directory
		 * in which the file is to be created.
		 */
		if (strcmp(filename, inittracename)
#ifdef _PATH_TRACE
		    && (strncmp(filename, _PATH_TRACE, sizeof(_PATH_TRACE)-1)
			|| strstr(filename,"../")
			|| 0 > stat(_PATH_TRACE, &stbuf))
#endif
		    ) {
			msglog("wrong trace file \"%s\"", filename);
			return;
		}

		/* If the new tracefile exists, it must be a regular file.
		 */
		if (stat(filename, &stbuf) >= 0 && !S_ISREG(stbuf.st_mode)) {
			msglog("wrong type (%#x) of trace file \"%s\"",
			       stbuf.st_mode, filename);
			return;
		}

		fn = filename;
	}

	if (fn != 0) {
		n_ftrace = fopen(fn, "a");
		if (n_ftrace == 0) {
			msglog("failed to open trace file \"%s\" %s",
			       fn, strerror(errno));
			if (fn == inittracename)
				inittracename[0] = '\0';
			return;
		}

		tmsg("switch to trace file %s", fn);

		trace_close(file_trace = 1);

		if (fn != savetracename)
			strncpy(savetracename, fn, sizeof(savetracename)-1);
		ftrace = n_ftrace;

		fflush(stdout);
		fflush(stderr);
		dup2(fileno(ftrace), STDOUT_FILENO);
		dup2(fileno(ftrace), STDERR_FILENO);
	}

	if (new_tracelevel == 0 || filename == 0)
		new_tracelevel++;
	tracelevel_msg(pat, dump != 0 ? dump : (filename != 0));
}


/* ARGSUSED */
void
sigtrace_on(int s UNUSED)
{
	new_tracelevel++;
	sigtrace_pat = "SIGUSR1: %s";
}


/* ARGSUSED */
void
sigtrace_off(int s UNUSED)
{
	new_tracelevel--;
	sigtrace_pat = "SIGUSR2: %s";
}


/* Set tracing after a signal.
 */
void
set_tracelevel(void)
{
	if (new_tracelevel == tracelevel)
		return;

	/* If tracing entirely off, and there was no tracefile specified
	 * on the command line, then leave it off.
	 */
	if (new_tracelevel > tracelevel && ftrace == 0) {
		if (savetracename[0] != '\0') {
			set_tracefile(savetracename,sigtrace_pat,0);
		} else if (inittracename[0] != '\0') {
				set_tracefile(inittracename,sigtrace_pat,0);
		} else {
			new_tracelevel = 0;
			return;
		}
	} else {
		tracelevel_msg(sigtrace_pat, 0);
	}
}


/* display an address
 */
char *
addrname(naddr	addr,			/* in network byte order */
	 naddr	mask,
	 int	force)			/* 0=show mask if nonstandard, */
{					/*	1=always show mask, 2=never */
#define NUM_BUFS 4
	static int bufno;
	static struct {
	    char    str[15+20];
	} bufs[NUM_BUFS];
	char *s, *sp;
	naddr dmask;
	int i;

	s = strcpy(bufs[bufno].str, naddr_ntoa(addr));
	bufno = (bufno+1) % NUM_BUFS;

	if (force == 1 || (force == 0 && mask != std_mask(addr))) {
		sp = &s[strlen(s)];

		dmask = mask & -mask;
		if (mask + dmask == 0) {
			for (i = 0; i != 32 && ((1<<i) & mask) == 0; i++)
				continue;
			(void)sprintf(sp, "/%d", 32-i);

		} else {
			(void)sprintf(sp, " (mask %#x)", (u_int)mask);
		}
	}

	return s;
#undef NUM_BUFS
}


/* display a bit-field
 */
struct bits {
	u_int	bits_mask;
	u_int	bits_clear;
	const char *bits_name;
};

static struct bits if_bits[] = {
	{ IFF_LOOPBACK,		0,		"LOOPBACK" },
	{ IFF_POINTOPOINT,	0,		"PT-TO-PT" },
	{ 0,			0,		0}
};

static struct bits is_bits[] = {
	{ IS_ALIAS,		0,		"ALIAS" },
	{ IS_SUBNET,		0,		"" },
	{ IS_REMOTE,		(IS_NO_RDISC
				 | IS_BCAST_RDISC), "REMOTE" },
	{ IS_PASSIVE,		(IS_NO_RDISC
				 | IS_NO_RIP
				 | IS_NO_SUPER_AG
				 | IS_PM_RDISC
				 | IS_NO_AG),	"PASSIVE" },
	{ IS_EXTERNAL,		0,		"EXTERNAL" },
	{ IS_CHECKED,		0,		"" },
	{ IS_ALL_HOSTS,		0,		"" },
	{ IS_ALL_ROUTERS,	0,		"" },
	{ IS_DISTRUST,		0,		"DISTRUST" },
	{ IS_BROKE,		IS_SICK,	"BROKEN" },
	{ IS_SICK,		0,		"SICK" },
	{ IS_DUP,		0,		"DUPLICATE" },
	{ IS_REDIRECT_OK,	0,		"REDIRECT_OK" },
	{ IS_NEED_NET_SYN,	0,		"" },
	{ IS_NO_AG,		IS_NO_SUPER_AG,	"NO_AG" },
	{ IS_NO_SUPER_AG,	0,		"NO_SUPER_AG" },
	{ (IS_NO_RIPV1_IN
	   | IS_NO_RIPV2_IN
	   | IS_NO_RIPV1_OUT
	   | IS_NO_RIPV2_OUT),	0,		"NO_RIP" },
	{ (IS_NO_RIPV1_IN
	   | IS_NO_RIPV1_OUT),	0,		"RIPV2" },
	{ IS_NO_RIPV1_IN,	0,		"NO_RIPV1_IN" },
	{ IS_NO_RIPV2_IN,	0,		"NO_RIPV2_IN" },
	{ IS_NO_RIPV1_OUT,	0,		"NO_RIPV1_OUT" },
	{ IS_NO_RIPV2_OUT,	0,		"NO_RIPV2_OUT" },
	{ (IS_NO_ADV_IN
	   | IS_NO_SOL_OUT
	   | IS_NO_ADV_OUT),	IS_BCAST_RDISC,	"NO_RDISC" },
	{ IS_NO_SOL_OUT,	0,		"NO_SOLICIT" },
	{ IS_SOL_OUT,		0,		"SEND_SOLICIT" },
	{ IS_NO_ADV_OUT,	IS_BCAST_RDISC,	"NO_RDISC_ADV" },
	{ IS_ADV_OUT,		0,		"RDISC_ADV" },
	{ IS_BCAST_RDISC,	0,		"BCAST_RDISC" },
	{ IS_PM_RDISC,		0,		"" },
	{ 0,			0,		"%#x"}
};

static struct bits rs_bits[] = {
	{ RS_IF,		0,		"IF" },
	{ RS_NET_INT,		RS_NET_SYN,	"NET_INT" },
	{ RS_NET_SYN,		0,		"NET_SYN" },
	{ RS_SUBNET,		0,		"" },
	{ RS_LOCAL,		0,		"LOCAL" },
	{ RS_MHOME,		0,		"MHOME" },
	{ RS_STATIC,		0,		"STATIC" },
	{ RS_RDISC,		0,		"RDISC" },
	{ 0,			0,		"%#x"}
};


static void
trace_bits(const struct bits *tbl,
	   u_int field,
	   int force)
{
	u_int b;
	char c;

	if (force) {
		(void)putc('<', ftrace);
		c = 0;
	} else {
		c = '<';
	}

	while (field != 0
	       && (b = tbl->bits_mask) != 0) {
		if ((b & field) == b) {
			if (tbl->bits_name[0] != '\0') {
				if (c)
					(void)putc(c, ftrace);
				(void)fprintf(ftrace, "%s", tbl->bits_name);
				c = '|';
			}
			if (0 == (field &= ~(b | tbl->bits_clear)))
				break;
		}
		tbl++;
	}
	if (field != 0 && tbl->bits_name != 0) {
		if (c)
			(void)putc(c, ftrace);
		(void)fprintf(ftrace, tbl->bits_name, field);
		c = '|';
	}

	if (c != '<' || force)
		(void)fputs("> ", ftrace);
}


char *
rtname(naddr dst,
       naddr mask,
       naddr gate)
{
	static char buf[3*4+3+1+2+3	/* "xxx.xxx.xxx.xxx/xx-->" */
			+3*4+3+1];	/* "xxx.xxx.xxx.xxx" */
	int i;

	i = sprintf(buf, "%-16s-->", addrname(dst, mask, 0));
	(void)sprintf(&buf[i], "%-*s", 15+20-MAX(20,i), naddr_ntoa(gate));
	return buf;
}


static void
print_rts(struct rt_spare *rts,
	  int force_metric,		/* -1=suppress, 0=default */
	  int force_ifp,		/* -1=suppress, 0=default */
	  int force_router,		/* -1=suppress, 0=default, 1=display */
	  int force_tag,		/* -1=suppress, 0=default, 1=display */
	  int force_time)		/* 0=suppress, 1=display */
{
	int i;


	if (force_metric >= 0)
		(void)fprintf(ftrace, "metric=%-2d ", rts->rts_metric);
	if (force_ifp >= 0)
		(void)fprintf(ftrace, "%s ", (rts->rts_ifp == 0 ?
					      "if?" : rts->rts_ifp->int_name));
	if (force_router > 0
	    || (force_router == 0 && rts->rts_router != rts->rts_gate))
		(void)fprintf(ftrace, "router=%s ",
			      naddr_ntoa(rts->rts_router));
	if (force_time > 0)
		(void)fprintf(ftrace, "%s ", ts(rts->rts_time));
	if (force_tag > 0
	    || (force_tag == 0 && rts->rts_tag != 0))
		(void)fprintf(ftrace, "tag=%#x ", ntohs(rts->rts_tag));
	if (rts->rts_de_ag != 0) {
		for (i = 1; (u_int)(1 << i) <= rts->rts_de_ag; i++)
			continue;
		(void)fprintf(ftrace, "de_ag=%d ", i);
	}

}


void
trace_if(const char *act,
	 struct interface *ifp)
{
	if (!TRACEACTIONS || ftrace == 0)
		return;

	lastlog();
	(void)fprintf(ftrace, "%-3s interface %-4s ", act, ifp->int_name);
	(void)fprintf(ftrace, "%-15s-->%-15s ",
		      naddr_ntoa(ifp->int_addr),
		      addrname(((ifp->int_if_flags & IFF_POINTOPOINT)
				? ifp->int_dstaddr
				: htonl(ifp->int_net)),
			       ifp->int_mask, 1));
	if (ifp->int_metric != 0)
		(void)fprintf(ftrace, "metric=%d ", ifp->int_metric);
	if (ifp->int_adj_inmetric != 0)
		(void)fprintf(ftrace, "adj_inmetric=%u ",
			      ifp->int_adj_inmetric);
	if (ifp->int_adj_outmetric != 0)
		(void)fprintf(ftrace, "adj_outmetric=%u ",
			      ifp->int_adj_outmetric);
	if (!IS_RIP_OUT_OFF(ifp->int_state)
	    && ifp->int_d_metric != 0)
		(void)fprintf(ftrace, "fake_default=%u ", ifp->int_d_metric);
	trace_bits(if_bits, ifp->int_if_flags, 0);
	trace_bits(is_bits, ifp->int_state, 0);
	(void)fputc('\n',ftrace);
}


void
trace_upslot(struct rt_entry *rt,
	     struct rt_spare *rts,
	     struct rt_spare *new)
{
	if (!TRACEACTIONS || ftrace == 0)
		return;

	if (rts->rts_gate == new->rts_gate
	    && rts->rts_router == new->rts_router
	    && rts->rts_metric == new->rts_metric
	    && rts->rts_tag == new->rts_tag
	    && rts->rts_de_ag == new->rts_de_ag)
		return;

	lastlog();
	if (new->rts_gate == 0) {
		(void)fprintf(ftrace, "Del #%d %-35s ",
			      (int)(rts - rt->rt_spares),
			      rtname(rt->rt_dst, rt->rt_mask, rts->rts_gate));
		print_rts(rts, 0,0,0,0,
			  (rts != rt->rt_spares
			   || AGE_RT(rt->rt_state,new->rts_ifp)));

	} else if (rts->rts_gate != RIP_DEFAULT) {
		(void)fprintf(ftrace, "Chg #%d %-35s ",
			      (int)(rts - rt->rt_spares),
			      rtname(rt->rt_dst, rt->rt_mask, rts->rts_gate));
		print_rts(rts, 0,0,
			  rts->rts_gate != new->rts_gate,
			  rts->rts_tag != new->rts_tag,
			  rts != rt->rt_spares || AGE_RT(rt->rt_state,
							rt->rt_ifp));

		(void)fprintf(ftrace, "\n       %19s%-16s ", "",
			      (new->rts_gate != rts->rts_gate
			       ? naddr_ntoa(new->rts_gate) : ""));
		print_rts(new,
			  -(new->rts_metric == rts->rts_metric),
			  -(new->rts_ifp == rts->rts_ifp),
			  0,
			  rts->rts_tag != new->rts_tag,
			  (new->rts_time != rts->rts_time
			   && (rts != rt->rt_spares
			       || AGE_RT(rt->rt_state, new->rts_ifp))));

	} else {
		(void)fprintf(ftrace, "Add #%d %-35s ",
			      (int)(rts - rt->rt_spares),
			      rtname(rt->rt_dst, rt->rt_mask, new->rts_gate));
		print_rts(new, 0,0,0,0,
			  (rts != rt->rt_spares
			   || AGE_RT(rt->rt_state,new->rts_ifp)));
	}
	(void)fputc('\n',ftrace);
}


/* miscellaneous message checked by the caller
 */
void
trace_misc(const char *p, ...)
{
	va_list args;

	if (ftrace == 0)
		return;

	lastlog();
	va_start(args, p);
	vfprintf(ftrace, p, args);
	va_end(args);
	(void)fputc('\n',ftrace);
}


/* display a message if tracing actions
 */
void
trace_act(const char *p, ...)
{
	va_list args;

	if (!TRACEACTIONS || ftrace == 0)
		return;

	lastlog();
	va_start(args, p);
	vfprintf(ftrace, p, args);
	va_end(args);
	(void)fputc('\n',ftrace);
}


/* display a message if tracing packets
 */
void
trace_pkt(const char *p, ...)
{
	va_list args;

	if (!TRACEPACKETS || ftrace == 0)
		return;

	lastlog();
	va_start(args, p);
	vfprintf(ftrace, p, args);
	va_end(args);
	(void)fputc('\n',ftrace);
}


void
trace_change(struct rt_entry *rt,
	     u_int	state,
	     struct	rt_spare *new,
	     const char	*label)
{
	if (ftrace == 0)
		return;

	if (rt->rt_metric == new->rts_metric
	    && rt->rt_gate == new->rts_gate
	    && rt->rt_router == new->rts_router
	    && rt->rt_state == state
	    && rt->rt_tag == new->rts_tag
	    && rt->rt_de_ag == new->rts_de_ag)
		return;

	lastlog();
	(void)fprintf(ftrace, "%s %-35s ",
		      label,
		      rtname(rt->rt_dst, rt->rt_mask, rt->rt_gate));
	print_rts(rt->rt_spares,
		  0,0,0,0, AGE_RT(rt->rt_state, rt->rt_ifp));
	trace_bits(rs_bits, rt->rt_state, rt->rt_state != state);

	(void)fprintf(ftrace, "\n%*s %19s%-16s ",
		      (int)strlen(label), "", "",
		      (rt->rt_gate != new->rts_gate
		       ? naddr_ntoa(new->rts_gate) : ""));
	print_rts(new,
		  -(new->rts_metric == rt->rt_metric),
		  -(new->rts_ifp == rt->rt_ifp),
		  0,
		  rt->rt_tag != new->rts_tag,
		  (rt->rt_time != new->rts_time
		   && AGE_RT(rt->rt_state,new->rts_ifp)));
	if (rt->rt_state != state)
		trace_bits(rs_bits, state, 1);
	(void)fputc('\n',ftrace);
}


void
trace_add_del(const char * action, struct rt_entry *rt)
{
	if (ftrace == 0)
		return;

	lastlog();
	(void)fprintf(ftrace, "%s    %-35s ",
		      action,
		      rtname(rt->rt_dst, rt->rt_mask, rt->rt_gate));
	print_rts(rt->rt_spares, 0,0,0,0,AGE_RT(rt->rt_state,rt->rt_ifp));
	trace_bits(rs_bits, rt->rt_state, 0);
	(void)fputc('\n',ftrace);
}


/* ARGSUSED */
static int
walk_trace(struct radix_node *rn,
	   struct walkarg *w UNUSED)
{
#define RT ((struct rt_entry *)rn)
	struct rt_spare *rts;
	int i;

	(void)fprintf(ftrace, "  %-35s ",
		      rtname(RT->rt_dst, RT->rt_mask, RT->rt_gate));
	print_rts(&RT->rt_spares[0], 0,0,0,0, AGE_RT(RT->rt_state, RT->rt_ifp));
	trace_bits(rs_bits, RT->rt_state, 0);
	if (RT->rt_poison_time >= now_garbage
	    && RT->rt_poison_metric < RT->rt_metric)
		(void)fprintf(ftrace, "pm=%d@%s",
			      RT->rt_poison_metric, ts(RT->rt_poison_time));

	rts = &RT->rt_spares[1];
	for (i = 1; i < NUM_SPARES; i++, rts++) {
		if (rts->rts_gate != RIP_DEFAULT) {
			(void)fprintf(ftrace,"\n    #%d%15s%-16s ",
				      i, "", naddr_ntoa(rts->rts_gate));
			print_rts(rts, 0,0,0,0,1);
		}
	}
	(void)fputc('\n',ftrace);

	return 0;
}


static void
trace_dump(void)
{
	struct interface *ifp;

	if (ftrace == 0)
		return;
	lastlog();

	(void)fputs("current daemon state:\n", ftrace);
	for (ifp = ifnet; ifp != 0; ifp = ifp->int_next)
		trace_if("", ifp);
	(void)rn_walktree(rhead, walk_trace, 0);
}


void
trace_rip(const char *dir1, const char *dir2,
	  struct sockaddr_in *who,
	  struct interface *ifp,
	  struct rip *msg,
	  int size)			/* total size of message */
{
	struct netinfo *n, *lim;
#	define NA ((struct netauth*)n)
	int i, seen_route;

	if (!TRACEPACKETS || ftrace == 0)
		return;

	lastlog();
	if (msg->rip_cmd >= RIPCMD_MAX
	    || msg->rip_vers == 0) {
		(void)fprintf(ftrace, "%s bad RIPv%d cmd=%d %s"
			      " %s.%d size=%d\n",
			      dir1, msg->rip_vers, msg->rip_cmd, dir2,
			      naddr_ntoa(who->sin_addr.s_addr),
			      ntohs(who->sin_port),
			      size);
		return;
	}

	(void)fprintf(ftrace, "%s RIPv%d %s %s %s.%d%s%s\n",
		      dir1, msg->rip_vers, ripcmds[msg->rip_cmd], dir2,
		      naddr_ntoa(who->sin_addr.s_addr), ntohs(who->sin_port),
		      ifp ? " via " : "", ifp ? ifp->int_name : "");
	if (!TRACECONTENTS)
		return;

	seen_route = 0;
	switch (msg->rip_cmd) {
	case RIPCMD_REQUEST:
	case RIPCMD_RESPONSE:
		n = msg->rip_nets;
		lim = (struct netinfo *)((char*)msg + size);
		for (; n < lim; n++) {
			if (!seen_route
			    && n->n_family == RIP_AF_UNSPEC
			    && ntohl(n->n_metric) == HOPCNT_INFINITY
			    && msg->rip_cmd == RIPCMD_REQUEST
			    && (n+1 == lim
				|| (n+2 == lim
				    && (n+1)->n_family == RIP_AF_AUTH))) {
				(void)fputs("\tQUERY ", ftrace);
				if (n->n_dst != 0)
					(void)fprintf(ftrace, "%s ",
						      naddr_ntoa(n->n_dst));
				if (n->n_mask != 0)
					(void)fprintf(ftrace, "mask=%#x ",
						      (u_int)ntohl(n->n_mask));
				if (n->n_nhop != 0)
					(void)fprintf(ftrace, "nhop=%s ",
						      naddr_ntoa(n->n_nhop));
				if (n->n_tag != 0)
					(void)fprintf(ftrace, "tag=%#x ",
						      ntohs(n->n_tag));
				(void)fputc('\n',ftrace);
				continue;
			}

			if (n->n_family == RIP_AF_AUTH) {
				if (NA->a_type == RIP_AUTH_PW
				    && n == msg->rip_nets) {
					(void)fprintf(ftrace, "\tPassword"
						      " Authentication:"
						      " \"%s\"\n",
						      qstring(NA->au.au_pw,
							  RIP_AUTH_PW_LEN));
					continue;
				}

				if (NA->a_type == RIP_AUTH_MD5
				    && n == msg->rip_nets) {
					(void)fprintf(ftrace,
						      "\tMD5 Auth"
						      " pkt_len=%d KeyID=%u"
						      " auth_len=%d"
						      " seqno=%#x"
						      " rsvd=%#x,%#x\n",
					    ntohs(NA->au.a_md5.md5_pkt_len),
					    NA->au.a_md5.md5_keyid,
					    NA->au.a_md5.md5_auth_len,
					    (int)ntohl(NA->au.a_md5.md5_seqno),
					    (int)ntohs(NA->au.a_md5.rsvd[0]),
					    (int)ntohs(NA->au.a_md5.rsvd[1]));
					continue;
				}
				(void)fprintf(ftrace,
					      "\tAuthentication type %d: ",
					      ntohs(NA->a_type));
				for (i = 0;
				     i < (int)sizeof(NA->au.au_pw);
				     i++)
					(void)fprintf(ftrace, "%02x ",
						      NA->au.au_pw[i]);
				(void)fputc('\n',ftrace);
				continue;
			}

			seen_route = 1;
			if (n->n_family != RIP_AF_INET) {
				(void)fprintf(ftrace,
					      "\t(af %d) %-18s mask=%#x ",
					      ntohs(n->n_family),
					      naddr_ntoa(n->n_dst),
					      (u_int)ntohl(n->n_mask));
			} else if (msg->rip_vers == RIPv1) {
				(void)fprintf(ftrace, "\t%-18s ",
					      addrname(n->n_dst,
						       ntohl(n->n_mask),
						       n->n_mask==0 ? 2 : 1));
			} else {
				(void)fprintf(ftrace, "\t%-18s ",
					      addrname(n->n_dst,
						       ntohl(n->n_mask),
						       n->n_mask==0 ? 2 : 0));
			}
			(void)fprintf(ftrace, "metric=%-2d ",
				      (u_int)ntohl(n->n_metric));
			if (n->n_nhop != 0)
				(void)fprintf(ftrace, " nhop=%s ",
					      naddr_ntoa(n->n_nhop));
			if (n->n_tag != 0)
				(void)fprintf(ftrace, "tag=%#x",
					      ntohs(n->n_tag));
			(void)fputc('\n',ftrace);
		}
		if (size != (char *)n - (char *)msg)
			(void)fprintf(ftrace, "truncated record, len %d\n",
				size);
		break;

	case RIPCMD_TRACEON:
		fprintf(ftrace, "\tfile=\"%.*s\"\n", size-4,
			msg->rip_tracefile);
		break;

	case RIPCMD_TRACEOFF:
		break;
	}
}<|MERGE_RESOLUTION|>--- conflicted
+++ resolved
@@ -48,10 +48,7 @@
 __RCSID("$Revision: 2.27 $");
 #ident "$Revision: 2.27 $"
 #endif
-<<<<<<< HEAD
 #ident "$FreeBSD$"
-=======
->>>>>>> caa79e36
 
 
 #ifdef sgi
