#
# $FreeBSD$
#
# Make command line options:
#	-DNO_CLEANDIR run ${MAKE} clean, instead of ${MAKE} cleandir
#	-DNO_CLEAN do not clean at all
#	-DDB_FROM_SRC use the user/group databases in src/etc instead of
#	    the system database when installing.
#	-DNO_SHARE do not go into share subdir
#	-DKERNFAST define NO_KERNEL{CONFIG,CLEAN,DEPEND,OBJ}
#	-DNO_KERNELCONFIG do not run config in ${MAKE} buildkernel
#	-DNO_KERNELCLEAN do not run ${MAKE} clean in ${MAKE} buildkernel
#	-DNO_KERNELDEPEND do not run ${MAKE} depend in ${MAKE} buildkernel
#	-DNO_KERNELOBJ do not run ${MAKE} obj in ${MAKE} buildkernel
#	-DNO_PORTSUPDATE do not update ports in ${MAKE} update
#	-DNO_ROOT install without using root privilege
#	-DNO_DOCUPDATE do not update doc in ${MAKE} update
#	-DWITHOUT_CTF do not run the DTrace CTF conversion tools on built objects
#	LOCAL_DIRS="list of dirs" to add additional dirs to the SUBDIR list
#	LOCAL_ITOOLS="list of tools" to add additional tools to the ITOOLS list
#	LOCAL_LIB_DIRS="list of dirs" to add additional dirs to libraries target
#	LOCAL_MTREE="list of mtree files" to process to allow local directories
#	    to be created before files are installed
#	LOCAL_TOOL_DIRS="list of dirs" to add additional dirs to the build-tools
#	    list
#	METALOG="path to metadata log" to write permission and ownership
#	    when NO_ROOT is set.  (default: ${DESTDIR}/METALOG)
#	TARGET="machine" to crossbuild world for a different machine type
#	TARGET_ARCH= may be required when a TARGET supports multiple endians
#	BUILDENV_SHELL= shell to launch for the buildenv target (def:${SHELL})
#	WORLD_FLAGS= additional flags to pass to make(1) during buildworld
#	KERNEL_FLAGS= additional flags to pass to make(1) during buildkernel
#	SUBDIR_OVERRIDE="list of dirs" to build rather than everything.
#	    All libraries and includes, and some build tools will still build.

#
# The intended user-driven targets are:
# buildworld  - rebuild *everything*, including glue to help do upgrades
# installworld- install everything built by "buildworld"
# checkworld  - run test suite on installed world
# doxygen     - build API documentation of the kernel
# update      - convenient way to update your source tree (eg: svn/svnup)
#
# Standard targets (not defined here) are documented in the makefiles in
# /usr/share/mk.  These include:
#		obj depend all install clean cleandepend cleanobj

.if !defined(TARGET) || !defined(TARGET_ARCH)
.error "Both TARGET and TARGET_ARCH must be defined."
.endif

LOCALBASE?=	/usr/local

# Cross toolchain changes must be in effect before bsd.compiler.mk
# so that gets the right CC, and pass CROSS_TOOLCHAIN to submakes.
.if defined(CROSS_TOOLCHAIN)
.include "${LOCALBASE}/share/toolchains/${CROSS_TOOLCHAIN}.mk"
CROSSENV+=CROSS_TOOLCHAIN="${CROSS_TOOLCHAIN}"
.endif
.include <bsd.compiler.mk>		# don't depend on src.opts.mk doing it
.include "share/mk/src.opts.mk"	

# We must do lib/ and libexec/ before bin/ in case of a mid-install error to
# keep the users system reasonably usable.  For static->dynamic root upgrades,
# we don't want to install a dynamic binary without rtld and the needed
# libraries.  More commonly, for dynamic root, we don't want to install a
# binary that requires a newer library version that hasn't been installed yet.
# This ordering is not a guarantee though.  The only guarantee of a working
# system here would require fine-grained ordering of all components based
# on their dependencies.
SRCDIR?=	${.CURDIR}
.if !empty(SUBDIR_OVERRIDE)
SUBDIR=	${SUBDIR_OVERRIDE}
.else
SUBDIR=	lib libexec
.if !defined(NO_ROOT) && (make(installworld) || make(install))
# Ensure libraries are installed before progressing.
SUBDIR+=.WAIT
.endif
SUBDIR+=bin
.if ${MK_CDDL} != "no"
SUBDIR+=cddl
.endif
SUBDIR+=gnu include
.if ${MK_KERBEROS} != "no"
SUBDIR+=kerberos5
.endif
.if ${MK_RESCUE} != "no"
SUBDIR+=rescue
.endif
SUBDIR+=sbin
.if ${MK_CRYPT} != "no"
SUBDIR+=secure
.endif
.if !defined(NO_SHARE)
SUBDIR+=share
.endif
SUBDIR+=sys usr.bin usr.sbin
.if ${MK_TESTS} != "no"
SUBDIR+=	tests
.endif
.if ${MK_OFED} != "no"
SUBDIR+=contrib/ofed
.endif

# Local directories are last, since it is nice to at least get the base
# system rebuilt before you do them.
.for _DIR in ${LOCAL_DIRS}
.if exists(${.CURDIR}/${_DIR}/Makefile)
SUBDIR+=	${_DIR}
.endif
.endfor
# Add LOCAL_LIB_DIRS, but only if they will not be picked up as a SUBDIR
# of a LOCAL_DIRS directory.  This allows LOCAL_DIRS=foo and
# LOCAL_LIB_DIRS=foo/lib to behave as expected.
.for _DIR in ${LOCAL_DIRS:M*/} ${LOCAL_DIRS:N*/:S|$|/|}
_REDUNDENT_LIB_DIRS+=    ${LOCAL_LIB_DIRS:M${_DIR}*}
.endfor
.for _DIR in ${LOCAL_LIB_DIRS}
.if empty(_REDUNDENT_LIB_DIRS:M${_DIR}) && exists(${.CURDIR}/${_DIR}/Makefile)
SUBDIR+=	${_DIR}
.else
.warning ${_DIR} not added to SUBDIR list.  See UPDATING 20141121.
.endif
.endfor

# We must do etc/ last as it hooks into building the man whatis file
# by calling 'makedb' in share/man.  This is only relevant for
# install/distribute so they build the whatis file after every manpage is
# installed.
.if make(installworld) || make(install)
SUBDIR+=.WAIT
.endif
SUBDIR+=etc

.endif	# !empty(SUBDIR_OVERRIDE)

.if defined(NOCLEAN)
.warning NOCLEAN option is deprecated. Use NO_CLEAN instead.
NO_CLEAN=	${NOCLEAN}
.endif
.if defined(NO_CLEANDIR)
CLEANDIR=	clean cleandepend
.else
CLEANDIR=	cleandir
.endif

LOCAL_TOOL_DIRS?=
PACKAGEDIR?=	${DESTDIR}/${DISTDIR}

.if empty(SHELL:M*csh*)
BUILDENV_SHELL?=${SHELL}
.else
BUILDENV_SHELL?=/bin/sh
.endif

SVN?=		/usr/local/bin/svn
SVNFLAGS?=	-r HEAD

MAKEOBJDIRPREFIX?=	/usr/obj
.if !defined(OSRELDATE)
.if exists(/usr/include/osreldate.h)
OSRELDATE!=	awk '/^\#define[[:space:]]*__FreeBSD_version/ { print $$3 }' \
		/usr/include/osreldate.h
.else
OSRELDATE=	0
.endif
.export OSRELDATE
.endif

# Set VERSION for CTFMERGE to use via the default CTFFLAGS=-L VERSION.
.if !defined(VERSION) && !make(showconfig)
REVISION!=	${MAKE} -C ${SRCDIR}/release -V REVISION
BRANCH!=	${MAKE} -C ${SRCDIR}/release -V BRANCH
SRCRELDATE!=	awk '/^\#define[[:space:]]*__FreeBSD_version/ { print $$3 }' \
		${SRCDIR}/sys/sys/param.h
VERSION=	FreeBSD ${REVISION}-${BRANCH:C/-p[0-9]+$//} ${TARGET_ARCH} ${SRCRELDATE}
.export VERSION
.endif

.if !defined(PKG_VERSION)
REVISION!=	${MAKE} -C ${SRCDIR}/release -V REVISION
BRANCH!=	${MAKE} -C ${SRCDIR}/release -V BRANCH
SRCRELDATE!=	awk '/^\#define[[:space:]]*__FreeBSD_version/ { print $$3 }' \
		${SRCDIR}/sys/sys/param.h
.if ${BRANCH:MSTABLE*} || ${BRANCH:MCURRENT*}
TIMENOW=	%Y%m%d%H%M%S
EXTRA_REVISION=	.s${TIMENOW:gmtime}
.endif
.if ${BRANCH:M*-p*}
EXTRA_REVISION=	_${BRANCH:C/.*-p([0-9]+$)/\1/}
.endif
PKG_VERSION=	${REVISION}${EXTRA_REVISION}
.endif

KNOWN_ARCHES?=	aarch64/arm64 \
		amd64 \
		arm \
		armeb/arm \
		armv6/arm \
		armv6hf/arm \
		i386 \
		i386/pc98 \
		mips \
		mipsel/mips \
		mips64el/mips \
		mips64/mips \
		mipsn32el/mips \
		mipsn32/mips \
		powerpc \
		powerpc64/powerpc \
		riscv64/riscv \
		sparc64

.if ${TARGET} == ${TARGET_ARCH}
_t=		${TARGET}
.else
_t=		${TARGET_ARCH}/${TARGET}
.endif
.for _t in ${_t}
.if empty(KNOWN_ARCHES:M${_t})
.error Unknown target ${TARGET_ARCH}:${TARGET}.
.endif
.endfor

.if ${TARGET} == ${MACHINE}
TARGET_CPUTYPE?=${CPUTYPE}
.else
TARGET_CPUTYPE?=
.endif

.if !empty(TARGET_CPUTYPE)
_TARGET_CPUTYPE=${TARGET_CPUTYPE}
.else
_TARGET_CPUTYPE=dummy
.endif
# Skip for showconfig as it is just wasted time and may invoke auto.obj.mk.
.if !make(showconfig)
_CPUTYPE!=	MAKEFLAGS= CPUTYPE=${_TARGET_CPUTYPE} ${MAKE} \
		-f /dev/null -m ${.CURDIR}/share/mk -V CPUTYPE
.if ${_CPUTYPE} != ${_TARGET_CPUTYPE}
.error CPUTYPE global should be set with ?=.
.endif
.endif
.if make(buildworld)
BUILD_ARCH!=	uname -p
.if ${MACHINE_ARCH} != ${BUILD_ARCH}
.error To cross-build, set TARGET_ARCH.
.endif
.endif
.if ${MACHINE} == ${TARGET} && ${MACHINE_ARCH} == ${TARGET_ARCH} && !defined(CROSS_BUILD_TESTING)
OBJTREE=	${MAKEOBJDIRPREFIX}
.else
OBJTREE=	${MAKEOBJDIRPREFIX}/${TARGET}.${TARGET_ARCH}
.endif
WORLDTMP=	${OBJTREE}${.CURDIR}/tmp
BPATH=		${WORLDTMP}/legacy/usr/sbin:${WORLDTMP}/legacy/usr/bin:${WORLDTMP}/legacy/bin
XPATH=		${WORLDTMP}/usr/sbin:${WORLDTMP}/usr/bin
STRICTTMPPATH=	${BPATH}:${XPATH}
TMPPATH=	${STRICTTMPPATH}:${PATH}

#
# Avoid running mktemp(1) unless actually needed.
# It may not be functional, e.g., due to new ABI
# when in the middle of installing over this system.
#
.if make(distributeworld) || make(installworld) || make(stageworld)
INSTALLTMP!=	/usr/bin/mktemp -d -u -t install
.endif

.if make(stagekernel) || make(distributekernel)
TAGS+=		kernel
PACKAGE=	kernel
.endif

#
# Building a world goes through the following stages
#
# 1. legacy stage [BMAKE]
#	This stage is responsible for creating compatibility
#	shims that are needed by the bootstrap-tools,
#	build-tools and cross-tools stages. These are generally
#	APIs that tools from one of those three stages need to
#	build that aren't present on the host.
# 1. bootstrap-tools stage [BMAKE]
#	This stage is responsible for creating programs that
#	are needed for backward compatibility reasons. They
#	are not built as cross-tools.
# 2. build-tools stage [TMAKE]
#	This stage is responsible for creating the object
#	tree and building any tools that are needed during
#	the build process. Some programs are listed during
#	this phase because they build binaries to generate
#	files needed to build these programs. This stage also
#	builds the 'build-tools' target rather than 'all'.
# 3. cross-tools stage [XMAKE]
#	This stage is responsible for creating any tools that
#	are needed for building the system. A cross-compiler is one
#	of them. This differs from build tools in two ways:
#	1. the 'all' target is built rather than 'build-tools'
#	2. these tools are installed into TMPPATH for stage 4.
# 4. world stage [WMAKE]
#	This stage actually builds the world.
# 5. install stage (optional) [IMAKE]
#	This stage installs a previously built world.
#

BOOTSTRAPPING?=	0

# Common environment for world related stages
CROSSENV+=	MAKEOBJDIRPREFIX=${OBJTREE} \
		MACHINE_ARCH=${TARGET_ARCH} \
		MACHINE=${TARGET} \
		CPUTYPE=${TARGET_CPUTYPE}
.if ${MK_GROFF} != "no"
CROSSENV+=	GROFF_BIN_PATH=${WORLDTMP}/legacy/usr/bin \
		GROFF_FONT_PATH=${WORLDTMP}/legacy/usr/share/groff_font \
		GROFF_TMAC_PATH=${WORLDTMP}/legacy/usr/share/tmac
.endif
.if defined(TARGET_CFLAGS)
CROSSENV+=	${TARGET_CFLAGS}
.endif

# bootstrap-tools stage
BMAKEENV=	INSTALL="sh ${.CURDIR}/tools/install.sh" \
		PATH=${BPATH}:${PATH} \
		WORLDTMP=${WORLDTMP} \
		MAKEFLAGS="-m ${.CURDIR}/tools/build/mk ${.MAKEFLAGS}"
# need to keep this in sync with targets/pseudo/bootstrap-tools/Makefile
BSARGS= 	DESTDIR= \
		BOOTSTRAPPING=${OSRELDATE} \
		SSP_CFLAGS= \
		MK_HTML=no NO_LINT=yes MK_MAN=no \
		-DNO_PIC MK_PROFILE=no -DNO_SHARED \
		-DNO_CPU_CFLAGS MK_WARNS=no MK_CTF=no \
		MK_CLANG_EXTRAS=no MK_CLANG_FULL=no \
		MK_LLDB=no MK_TESTS=no \
		MK_INCLUDES=yes

BMAKE=		MAKEOBJDIRPREFIX=${WORLDTMP} \
		${BMAKEENV} ${MAKE} ${WORLD_FLAGS} -f Makefile.inc1 \
		${BSARGS}

# build-tools stage
TMAKE=		MAKEOBJDIRPREFIX=${OBJTREE} \
		${BMAKEENV} ${MAKE} ${WORLD_FLAGS} -f Makefile.inc1 \
		TARGET=${TARGET} TARGET_ARCH=${TARGET_ARCH} \
		DESTDIR= \
		BOOTSTRAPPING=${OSRELDATE} \
		SSP_CFLAGS= \
		-DNO_LINT \
		-DNO_CPU_CFLAGS MK_WARNS=no MK_CTF=no \
		MK_CLANG_EXTRAS=no MK_CLANG_FULL=no \
		MK_LLDB=no MK_TESTS=no

# cross-tools stage
XMAKE=		TOOLS_PREFIX=${WORLDTMP} ${BMAKE} \
		TARGET=${TARGET} TARGET_ARCH=${TARGET_ARCH} \
		MK_GDB=no MK_TESTS=no

# kernel-tools stage
KTMAKEENV=	INSTALL="sh ${.CURDIR}/tools/install.sh" \
		PATH=${BPATH}:${PATH} \
		WORLDTMP=${WORLDTMP}
KTMAKE=		TOOLS_PREFIX=${WORLDTMP} MAKEOBJDIRPREFIX=${WORLDTMP} \
		${KTMAKEENV} ${MAKE} ${WORLD_FLAGS} -f Makefile.inc1 \
		DESTDIR= \
		BOOTSTRAPPING=${OSRELDATE} \
		SSP_CFLAGS= \
		MK_HTML=no -DNO_LINT MK_MAN=no \
		-DNO_PIC MK_PROFILE=no -DNO_SHARED \
		-DNO_CPU_CFLAGS MK_WARNS=no MK_CTF=no

# world stage
WMAKEENV=	${CROSSENV} \
		_LDSCRIPTROOT= \
		INSTALL="sh ${.CURDIR}/tools/install.sh" \
		PATH=${TMPPATH}

# make hierarchy
HMAKE=		PATH=${TMPPATH} ${MAKE} LOCAL_MTREE=${LOCAL_MTREE:Q}
.if defined(NO_ROOT)
HMAKE+=		PATH=${TMPPATH} METALOG=${METALOG} -DNO_ROOT
.endif

.if defined(CROSS_TOOLCHAIN_PREFIX)
CROSS_COMPILER_PREFIX?=${CROSS_TOOLCHAIN_PREFIX}
CROSS_BINUTILS_PREFIX?=${CROSS_TOOLCHAIN_PREFIX}
.endif

# If we do not have a bootstrap binutils (because the in-tree one does not
# support the target architecture), provide a default cross-binutils prefix.
# This allows aarch64 builds, for example, to automatically use the
# aarch64-binutils port or package.
.if !make(showconfig)
.if !empty(BROKEN_OPTIONS:MBINUTILS_BOOTSTRAP) && \
    !defined(CROSS_BINUTILS_PREFIX)
CROSS_BINUTILS_PREFIX=/usr/local/${TARGET_ARCH}-freebsd/bin/
.if !exists(${CROSS_BINUTILS_PREFIX})
.error In-tree binutils does not support the ${TARGET_ARCH} architecture. Install the ${TARGET_ARCH}-binutils port or package or set CROSS_BINUTILS_PREFIX.
.endif
.endif
.endif

XCOMPILERS=	CC CXX CPP
.for COMPILER in ${XCOMPILERS}
.if defined(CROSS_COMPILER_PREFIX)
X${COMPILER}?=	${CROSS_COMPILER_PREFIX}${${COMPILER}}
.else
X${COMPILER}?=	${${COMPILER}}
.endif
.endfor
XBINUTILS=	AS AR LD NM OBJCOPY OBJDUMP RANLIB SIZE STRINGS
.for BINUTIL in ${XBINUTILS}
.if defined(CROSS_BINUTILS_PREFIX) && \
    exists(${CROSS_BINUTILS_PREFIX}${${BINUTIL}})
X${BINUTIL}?=	${CROSS_BINUTILS_PREFIX}${${BINUTIL}}
.else
X${BINUTIL}?=	${${BINUTIL}}
.endif
.endfor
CROSSENV+=	CC="${XCC} ${XCFLAGS}" CXX="${XCXX} ${XCFLAGS} ${XCXXFLAGS}" \
		DEPFLAGS="${DEPFLAGS}" \
		CPP="${XCPP} ${XCFLAGS}" \
		AS="${XAS}" AR="${XAR}" LD="${XLD}" NM=${XNM} \
		OBJDUMP=${XOBJDUMP} OBJCOPY="${XOBJCOPY}" \
		RANLIB=${XRANLIB} STRINGS=${XSTRINGS} \
		SIZE="${XSIZE}"

.if ${XCC:N${CCACHE_BIN}:M/*}
.if defined(CROSS_BINUTILS_PREFIX)
# In the case of xdev-build tools, CROSS_BINUTILS_PREFIX won't be a
# directory, but the compiler will look in the right place for it's
# tools so we don't need to tell it where to look.
.if exists(${CROSS_BINUTILS_PREFIX})
BFLAGS+=	-B${CROSS_BINUTILS_PREFIX}
.endif
.else
BFLAGS+=	-B${WORLDTMP}/usr/bin
.endif
.if ${TARGET} == "arm"
.if ${TARGET_ARCH:M*hf*} != ""
TARGET_ABI=	gnueabihf
.else
TARGET_ABI=	gnueabi
.endif
.endif
.if defined(X_COMPILER_TYPE) && ${X_COMPILER_TYPE} == gcc
XCFLAGS+=	-isystem ${WORLDTMP}/usr/include -L${WORLDTMP}/usr/lib
XCXXFLAGS+=	-I${WORLDTMP}/usr/include/c++/v1 -std=gnu++11 -L${WORLDTMP}/../lib/libc++
# XXX: DEPFLAGS is a workaround for not properly passing CXXFLAGS to sub-makes
# due to CXX="${XCXX} ${XCXXFLAGS}".  bsd.dep.mk does use CXXFLAGS when
# building C++ files so this can come out if passing CXXFLAGS down is fixed.
DEPFLAGS+=	-I${WORLDTMP}/usr/include/c++/v1
.else
TARGET_ABI?=	unknown
TARGET_TRIPLE?=	${TARGET_ARCH:C/amd64/x86_64/}-${TARGET_ABI}-freebsd11.0
XCFLAGS+=	-target ${TARGET_TRIPLE}
.endif
XCFLAGS+=	--sysroot=${WORLDTMP} ${BFLAGS}
XCXXFLAGS+=	--sysroot=${WORLDTMP} ${BFLAGS}
.else
.if defined(CROSS_BINUTILS_PREFIX) && exists(${CROSS_BINUTILS_PREFIX})
BFLAGS+=	-B${CROSS_BINUTILS_PREFIX}
XCFLAGS+=	${BFLAGS}
XCXXFLAGS+=	${BFLAGS}
.endif
.endif # ${XCC:M/*}

WMAKE=		${WMAKEENV} ${MAKE} ${WORLD_FLAGS} -f Makefile.inc1 DESTDIR=${WORLDTMP}

.if ${TARGET_ARCH} == "amd64" || ${TARGET_ARCH} == "powerpc64"
# 32 bit world
LIB32_OBJTREE=	${OBJTREE}${.CURDIR}/world32
LIB32TMP=	${OBJTREE}${.CURDIR}/lib32

.if ${TARGET_ARCH} == "amd64"
.if empty(TARGET_CPUTYPE)
LIB32CPUFLAGS=	-march=i686 -mmmx -msse -msse2
.else
LIB32CPUFLAGS=	-march=${TARGET_CPUTYPE}
.endif
LIB32WMAKEENV=	MACHINE=i386 MACHINE_ARCH=i386 \
		MACHINE_CPU="i686 mmx sse sse2"
LIB32WMAKEFLAGS=	\
		AS="${XAS} --32" \
		LD="${XLD} -m elf_i386_fbsd -Y P,${LIB32TMP}/usr/lib32" \
		OBJCOPY="${XOBJCOPY}"

.elif ${TARGET_ARCH} == "powerpc64"
.if empty(TARGET_CPUTYPE)
LIB32CPUFLAGS=	-mcpu=powerpc
.else
LIB32CPUFLAGS=	-mcpu=${TARGET_CPUTYPE}
.endif
LIB32WMAKEENV=	MACHINE=powerpc MACHINE_ARCH=powerpc
LIB32WMAKEFLAGS=	\
		LD="${XLD} -m elf32ppc_fbsd" \
		OBJCOPY="${XOBJCOPY}"
.endif


LIB32FLAGS=	-m32 ${LIB32CPUFLAGS} -DCOMPAT_32BIT \
		-isystem ${LIB32TMP}/usr/include/ \
		-L${LIB32TMP}/usr/lib32 \
		-B${LIB32TMP}/usr/lib32
.if ${XCC:N${CCACHE_BIN}:M/*}
LIB32FLAGS+=		--sysroot=${WORLDTMP}
.endif

# Yes, the flags are redundant.
LIB32WMAKEENV+=	MAKEOBJDIRPREFIX=${LIB32_OBJTREE} \
		_LDSCRIPTROOT=${LIB32TMP} \
		INSTALL="sh ${.CURDIR}/tools/install.sh" \
		PATH=${TMPPATH} \
		LIBDIR=/usr/lib32 \
		SHLIBDIR=/usr/lib32 \
		DTRACE="${DTRACE} -32"
LIB32WMAKEFLAGS+= CC="${XCC} ${LIB32FLAGS}" \
		CXX="${XCXX} ${LIB32FLAGS}" \
		DESTDIR=${LIB32TMP} \
		-DCOMPAT_32BIT \
		-DLIBRARIES_ONLY \
		-DNO_CPU_CFLAGS \
		MK_CTF=no \
		-DNO_LINT \
		MK_TESTS=no

LIB32WMAKE=	${LIB32WMAKEENV} ${MAKE} ${LIB32WMAKEFLAGS} \
		MK_MAN=no MK_HTML=no
LIB32IMAKE=	${LIB32WMAKE:NINSTALL=*:NDESTDIR=*:N_LDSCRIPTROOT=*} \
		MK_TOOLCHAIN=no ${IMAKE_INSTALL}
.endif

IMAKEENV=	${CROSSENV:N_LDSCRIPTROOT=*}
IMAKE=		${IMAKEENV} ${MAKE} -f Makefile.inc1 \
		${IMAKE_INSTALL} ${IMAKE_MTREE}
.if empty(.MAKEFLAGS:M-n)
IMAKEENV+=	PATH=${STRICTTMPPATH}:${INSTALLTMP} \
		LD_LIBRARY_PATH=${INSTALLTMP} \
		PATH_LOCALE=${INSTALLTMP}/locale
IMAKE+=		__MAKE_SHELL=${INSTALLTMP}/sh
.else
IMAKEENV+=	PATH=${TMPPATH}:${INSTALLTMP}
.endif
.if defined(DB_FROM_SRC)
INSTALLFLAGS+=	-N ${.CURDIR}/etc
MTREEFLAGS+=	-N ${.CURDIR}/etc
.endif
_INSTALL_DDIR=	${DESTDIR}/${DISTDIR}
INSTALL_DDIR=	${_INSTALL_DDIR:S://:/:g:C:/$::}
.if defined(NO_ROOT)
METALOG?=	${DESTDIR}/${DISTDIR}/METALOG
IMAKE+=		-DNO_ROOT METALOG=${METALOG}
INSTALLFLAGS+=	-U -M ${METALOG} -D ${INSTALL_DDIR}
MTREEFLAGS+=	-W
.endif
.if defined(BUILD_PKGS)
INSTALLFLAGS+=	-h sha256
.endif
.if defined(DB_FROM_SRC) || defined(NO_ROOT)
IMAKE_INSTALL=	INSTALL="install ${INSTALLFLAGS}"
IMAKE_MTREE=	MTREE_CMD="mtree ${MTREEFLAGS}"
.endif

# kernel stage
KMAKEENV=	${WMAKEENV}
KMAKE=		${KMAKEENV} ${MAKE} ${.MAKEFLAGS} ${KERNEL_FLAGS} KERNEL=${INSTKERNNAME}

#
# buildworld
#
# Attempt to rebuild the entire system, with reasonable chance of
# success, regardless of how old your existing system is.
#
_worldtmp: .PHONY
.if ${.CURDIR:C/[^,]//g} != ""
#	The m4 build of sendmail files doesn't like it if ',' is used
#	anywhere in the path of it's files.
	@echo
	@echo "*** Error: path to source tree contains a comma ','"
	@echo
	false
.endif
	@echo
	@echo "--------------------------------------------------------------"
	@echo ">>> Rebuilding the temporary build tree"
	@echo "--------------------------------------------------------------"
.if !defined(NO_CLEAN)
	rm -rf ${WORLDTMP}
.if defined(LIB32TMP)
	rm -rf ${LIB32TMP}
.endif
.else
	rm -rf ${WORLDTMP}/legacy/usr/include
#	XXX - These can depend on any header file.
	rm -f ${OBJTREE}${.CURDIR}/lib/libsysdecode/ioctl.c
	rm -f ${OBJTREE}${.CURDIR}/usr.bin/kdump/kdump_subr.c
.endif
.for _dir in \
    lib usr legacy/bin legacy/usr
	mkdir -p ${WORLDTMP}/${_dir}
.endfor
	mtree -deU -f ${.CURDIR}/etc/mtree/BSD.usr.dist \
	    -p ${WORLDTMP}/legacy/usr >/dev/null
.if ${MK_GROFF} != "no"
	mtree -deU -f ${.CURDIR}/etc/mtree/BSD.groff.dist \
	    -p ${WORLDTMP}/legacy/usr >/dev/null
.endif
	mtree -deU -f ${.CURDIR}/etc/mtree/BSD.usr.dist \
	    -p ${WORLDTMP}/usr >/dev/null
	mtree -deU -f ${.CURDIR}/etc/mtree/BSD.include.dist \
	    -p ${WORLDTMP}/usr/include >/dev/null
	ln -sf ${.CURDIR}/sys ${WORLDTMP}
.if ${MK_DEBUG_FILES} != "no"
	# We could instead disable debug files for these build stages
	mtree -deU -f ${.CURDIR}/etc/mtree/BSD.debug.dist \
	    -p ${WORLDTMP}/legacy/usr/lib >/dev/null
	mtree -deU -f ${.CURDIR}/etc/mtree/BSD.debug.dist \
	    -p ${WORLDTMP}/usr/lib >/dev/null
.endif
.if ${MK_LIB32} != "no"
	mtree -deU -f ${.CURDIR}/etc/mtree/BSD.lib32.dist \
	    -p ${WORLDTMP}/usr >/dev/null
.if ${MK_DEBUG_FILES} != "no"
	mtree -deU -f ${.CURDIR}/etc/mtree/BSD.lib32.dist \
	    -p ${WORLDTMP}/legacy/usr/lib/debug/usr >/dev/null
	mtree -deU -f ${.CURDIR}/etc/mtree/BSD.lib32.dist \
	    -p ${WORLDTMP}/usr/lib/debug/usr >/dev/null
.endif
.endif
.if ${MK_TESTS} != "no"
	mkdir -p ${WORLDTMP}${TESTSBASE}
	mtree -deU -f ${.CURDIR}/etc/mtree/BSD.tests.dist \
	    -p ${WORLDTMP}${TESTSBASE} >/dev/null
.if ${MK_DEBUG_FILES} != "no"
	mkdir -p ${WORLDTMP}/usr/lib/debug/${TESTSBASE}
	mtree -deU -f ${.CURDIR}/etc/mtree/BSD.tests.dist \
	    -p ${WORLDTMP}/usr/lib/debug/${TESTSBASE} >/dev/null
.endif
.endif
.for _mtree in ${LOCAL_MTREE}
	mtree -deU -f ${.CURDIR}/${_mtree} -p ${WORLDTMP} > /dev/null
.endfor
_legacy:
	@echo
	@echo "--------------------------------------------------------------"
	@echo ">>> stage 1.1: legacy release compatibility shims"
	@echo "--------------------------------------------------------------"
	${_+_}cd ${.CURDIR}; ${BMAKE} legacy
_bootstrap-tools:
	@echo
	@echo "--------------------------------------------------------------"
	@echo ">>> stage 1.2: bootstrap tools"
	@echo "--------------------------------------------------------------"
	${_+_}cd ${.CURDIR}; ${BMAKE} bootstrap-tools
_cleanobj:
.if !defined(NO_CLEAN)
	@echo
	@echo "--------------------------------------------------------------"
	@echo ">>> stage 2.1: cleaning up the object tree"
	@echo "--------------------------------------------------------------"
	${_+_}cd ${.CURDIR}; ${WMAKE} ${CLEANDIR}
.if defined(LIB32TMP)
	${_+_}cd ${.CURDIR}; ${LIB32WMAKE} -f Makefile.inc1 ${CLEANDIR}
.endif
.endif
_obj:
	@echo
	@echo "--------------------------------------------------------------"
	@echo ">>> stage 2.2: rebuilding the object tree"
	@echo "--------------------------------------------------------------"
	${_+_}cd ${.CURDIR}; ${WMAKE} obj
_build-tools:
	@echo
	@echo "--------------------------------------------------------------"
	@echo ">>> stage 2.3: build tools"
	@echo "--------------------------------------------------------------"
	${_+_}cd ${.CURDIR}; ${TMAKE} build-tools
_cross-tools:
	@echo
	@echo "--------------------------------------------------------------"
	@echo ">>> stage 3: cross tools"
	@echo "--------------------------------------------------------------"
	${_+_}cd ${.CURDIR}; ${XMAKE} cross-tools
	${_+_}cd ${.CURDIR}; ${XMAKE} kernel-tools
_includes:
	@echo
	@echo "--------------------------------------------------------------"
	@echo ">>> stage 4.1: building includes"
	@echo "--------------------------------------------------------------"
# Special handling for SUBDIR_OVERRIDE in buildworld as they most likely need
# headers from default SUBDIR.  Do SUBDIR_OVERRIDE includes last.
	${_+_}cd ${.CURDIR}; ${WMAKE} SUBDIR_OVERRIDE= SHARED=symlinks \
	    includes
.if !empty(SUBDIR_OVERRIDE) && make(buildworld)
	${_+_}cd ${.CURDIR}; ${WMAKE} SHARED=symlinks includes
.endif
_libraries:
	@echo
	@echo "--------------------------------------------------------------"
	@echo ">>> stage 4.2: building libraries"
	@echo "--------------------------------------------------------------"
	${_+_}cd ${.CURDIR}; \
	    ${WMAKE} -DNO_FSCHG MK_HTML=no -DNO_LINT MK_MAN=no \
	    MK_PROFILE=no MK_TESTS=no MK_TESTS_SUPPORT=${MK_TESTS} libraries
_depend:
	@echo
	@echo "--------------------------------------------------------------"
	@echo ">>> stage 4.3: make dependencies"
	@echo "--------------------------------------------------------------"
	${_+_}cd ${.CURDIR}; ${WMAKE} depend
everything:
	@echo
	@echo "--------------------------------------------------------------"
	@echo ">>> stage 4.4: building everything"
	@echo "--------------------------------------------------------------"
	${_+_}cd ${.CURDIR}; _PARALLEL_SUBDIR_OK=1 ${WMAKE} all
.if defined(LIB32TMP)
build32: .PHONY
	@echo
	@echo "--------------------------------------------------------------"
	@echo ">>> stage 5.1: building 32 bit shim libraries"
	@echo "--------------------------------------------------------------"
	mkdir -p ${LIB32TMP}/usr/include
	mtree -deU -f ${.CURDIR}/etc/mtree/BSD.usr.dist \
	    -p ${LIB32TMP}/usr >/dev/null
	mtree -deU -f ${.CURDIR}/etc/mtree/BSD.include.dist \
	    -p ${LIB32TMP}/usr/include >/dev/null
	mtree -deU -f ${.CURDIR}/etc/mtree/BSD.lib32.dist \
	    -p ${LIB32TMP}/usr >/dev/null
.if ${MK_DEBUG_FILES} != "no"
	mtree -deU -f ${.CURDIR}/etc/mtree/BSD.debug.dist \
	    -p ${LIB32TMP}/usr/lib >/dev/null
	mtree -deU -f ${.CURDIR}/etc/mtree/BSD.lib32.dist \
	    -p ${LIB32TMP}/usr/lib/debug/usr >/dev/null
.endif
	mkdir -p ${WORLDTMP}
	ln -sf ${.CURDIR}/sys ${WORLDTMP}
.for _t in obj includes
	${_+_}cd ${.CURDIR}/include; ${LIB32WMAKE} DIRPRFX=include/ ${_t}
	${_+_}cd ${.CURDIR}/lib; ${LIB32WMAKE} DIRPRFX=lib/ ${_t}
.if ${MK_CDDL} != "no"
	${_+_}cd ${.CURDIR}/cddl/lib; ${LIB32WMAKE} DIRPRFX=cddl/lib/ ${_t}
.endif
	${_+_}cd ${.CURDIR}/gnu/lib; ${LIB32WMAKE} DIRPRFX=gnu/lib/ ${_t}
.if ${MK_CRYPT} != "no"
	${_+_}cd ${.CURDIR}/secure/lib; ${LIB32WMAKE} DIRPRFX=secure/lib/ ${_t}
.endif
.if ${MK_KERBEROS} != "no"
	${_+_}cd ${.CURDIR}/kerberos5/lib; ${LIB32WMAKE} DIRPRFX=kerberos5/lib ${_t}
.endif
.endfor
.for _dir in usr.bin/lex/lib
	${_+_}cd ${.CURDIR}/${_dir}; ${LIB32WMAKE} DIRPRFX=${_dir}/ obj
.endfor
.for _dir in lib/ncurses/ncurses lib/ncurses/ncursesw lib/libmagic
	${_+_}cd ${.CURDIR}/${_dir}; \
	    WORLDTMP=${WORLDTMP} \
	    MAKEFLAGS="-m ${.CURDIR}/tools/build/mk ${.MAKEFLAGS}" \
	    MAKEOBJDIRPREFIX=${LIB32_OBJTREE} ${MAKE} SSP_CFLAGS= DESTDIR= \
	    DIRPRFX=${_dir}/ -DNO_LINT -DNO_CPU_CFLAGS MK_WARNS=no MK_CTF=no \
	    build-tools
.endfor
	${_+_}cd ${.CURDIR}; \
	    ${LIB32WMAKE} -f Makefile.inc1 -DNO_FSCHG libraries
.for _t in obj depend all
	${_+_}cd ${.CURDIR}/libexec/rtld-elf; PROG=ld-elf32.so.1 ${LIB32WMAKE} \
	    -DNO_FSCHG DIRPRFX=libexec/rtld-elf/ ${_t}
	${_+_}cd ${.CURDIR}/usr.bin/ldd; PROG=ldd32 ${LIB32WMAKE} \
	    DIRPRFX=usr.bin/ldd ${_t}
.endfor

distribute32 install32: .MAKE .PHONY
	${_+_}cd ${.CURDIR}/lib; ${LIB32IMAKE} ${.TARGET:S/32$//}
.if ${MK_CDDL} != "no"
	${_+_}cd ${.CURDIR}/cddl/lib; ${LIB32IMAKE} ${.TARGET:S/32$//}
.endif
	${_+_}cd ${.CURDIR}/gnu/lib; ${LIB32IMAKE} ${.TARGET:S/32$//}
.if ${MK_CRYPT} != "no"
	${_+_}cd ${.CURDIR}/secure/lib; ${LIB32IMAKE} ${.TARGET:S/32$//}
.endif
.if ${MK_KERBEROS} != "no"
	${_+_}cd ${.CURDIR}/kerberos5/lib; ${LIB32IMAKE} ${.TARGET:S/32$//}
.endif
	${_+_}cd ${.CURDIR}/libexec/rtld-elf; \
	    PROG=ld-elf32.so.1 ${LIB32IMAKE} ${.TARGET:S/32$//}
	${_+_}cd ${.CURDIR}/usr.bin/ldd; PROG=ldd32 ${LIB32IMAKE} \
	    ${.TARGET:S/32$//}
.endif

WMAKE_TGTS=
WMAKE_TGTS+=	_worldtmp _legacy
.if empty(SUBDIR_OVERRIDE)
WMAKE_TGTS+=	_bootstrap-tools
.endif
WMAKE_TGTS+=	_cleanobj _obj _build-tools _cross-tools
WMAKE_TGTS+=	_includes _libraries _depend everything
.if defined(LIB32TMP) && ${MK_LIB32} != "no" && empty(SUBDIR_OVERRIDE)
WMAKE_TGTS+=	build32
.endif

buildworld: buildworld_prologue ${WMAKE_TGTS} buildworld_epilogue
.ORDER: buildworld_prologue ${WMAKE_TGTS} buildworld_epilogue

buildworld_prologue:
	@echo "--------------------------------------------------------------"
	@echo ">>> World build started on `LC_ALL=C date`"
	@echo "--------------------------------------------------------------"

buildworld_epilogue:
	@echo
	@echo "--------------------------------------------------------------"
	@echo ">>> World build completed on `LC_ALL=C date`"
	@echo "--------------------------------------------------------------"

#
# We need to have this as a target because the indirection between Makefile
# and Makefile.inc1 causes the correct PATH to be used, rather than a
# modification of the current environment's PATH.  In addition, we need
# to quote multiword values.
#
buildenvvars: .PHONY
	@echo ${WMAKEENV:Q} ${.MAKE.EXPORTED:@v@$v=\"${$v}\"@}

.if ${.TARGETS:Mbuildenv}
.if ${.MAKEFLAGS:M-j}
.error The buildenv target is incompatible with -j
.endif
.endif
BUILDENV_DIR?=	${.CURDIR}
buildenv: .PHONY
	@echo Entering world for ${TARGET_ARCH}:${TARGET}
.if ${BUILDENV_SHELL:M*zsh*}
	@echo For ZSH you must run: export CPUTYPE=${TARGET_CPUTYPE}
.endif
	@cd ${BUILDENV_DIR} && env ${WMAKEENV} BUILDENV=1 ${BUILDENV_SHELL} \
	    || true

TOOLCHAIN_TGTS=	${WMAKE_TGTS:N_depend:Neverything:Nbuild32}
toolchain: ${TOOLCHAIN_TGTS}
kernel-toolchain: ${TOOLCHAIN_TGTS:N_includes:N_libraries}

#
# installcheck
#
# Checks to be sure system is ready for installworld/installkernel.
#
installcheck: _installcheck_world _installcheck_kernel
_installcheck_world:
_installcheck_kernel:

#
# Require DESTDIR to be set if installing for a different architecture or
# using the user/group database in the source tree.
#
.if ${TARGET_ARCH} != ${MACHINE_ARCH} || ${TARGET} != ${MACHINE} || \
    defined(DB_FROM_SRC)
.if !make(distributeworld)
_installcheck_world: __installcheck_DESTDIR
_installcheck_kernel: __installcheck_DESTDIR
__installcheck_DESTDIR:
.if !defined(DESTDIR) || empty(DESTDIR)
	@echo "ERROR: Please set DESTDIR!"; \
	false
.endif
.endif
.endif

.if !defined(DB_FROM_SRC)
#
# Check for missing UIDs/GIDs.
#
CHECK_UIDS=	auditdistd
CHECK_GIDS=	audit
.if ${MK_SENDMAIL} != "no"
CHECK_UIDS+=	smmsp
CHECK_GIDS+=	smmsp
.endif
.if ${MK_PF} != "no"
CHECK_UIDS+=	proxy
CHECK_GIDS+=	proxy authpf
.endif
.if ${MK_UNBOUND} != "no"
CHECK_UIDS+=	unbound
CHECK_GIDS+=	unbound
.endif
_installcheck_world: __installcheck_UGID
__installcheck_UGID:
.for uid in ${CHECK_UIDS}
	@if ! `id -u ${uid} >/dev/null 2>&1`; then \
		echo "ERROR: Required ${uid} user is missing, see /usr/src/UPDATING."; \
		false; \
	fi
.endfor
.for gid in ${CHECK_GIDS}
	@if ! `find / -prune -group ${gid} >/dev/null 2>&1`; then \
		echo "ERROR: Required ${gid} group is missing, see /usr/src/UPDATING."; \
		false; \
	fi
.endfor
.endif

#
# Required install tools to be saved in a scratch dir for safety.
#
.if ${MK_ZONEINFO} != "no"
_zoneinfo=	zic tzsetup
.endif

ITOOLS=	[ awk cap_mkdb cat chflags chmod chown cmp cp \
	date echo egrep find grep id install ${_install-info} \
	ln make mkdir mtree mv pwd_mkdb \
	rm sed services_mkdb sh strip sysctl test true uname wc ${_zoneinfo} \
	${LOCAL_ITOOLS}

# Needed for share/man
.if ${MK_MAN} != "no"
ITOOLS+=makewhatis
.endif

#
# distributeworld
#
# Distributes everything compiled by a `buildworld'.
#
# installworld
#
# Installs everything compiled by a 'buildworld'.
#

# Non-base distributions produced by the base system
EXTRA_DISTRIBUTIONS=	doc
.if defined(LIB32TMP) && ${MK_LIB32} != "no"
EXTRA_DISTRIBUTIONS+=	lib32
.endif
.if ${MK_TESTS} != "no"
EXTRA_DISTRIBUTIONS+=	tests
.endif

DEBUG_DISTRIBUTIONS=
.if ${MK_DEBUG_FILES} != "no"
DEBUG_DISTRIBUTIONS+=	base ${EXTRA_DISTRIBUTIONS:S,doc,,:S,tests,,}
.endif

MTREE_MAGIC?=	mtree 2.0

distributeworld installworld stageworld: _installcheck_world
	mkdir -p ${INSTALLTMP}
	progs=$$(for prog in ${ITOOLS}; do \
		if progpath=`which $$prog`; then \
			echo $$progpath; \
		else \
			echo "Required tool $$prog not found in PATH." >&2; \
			exit 1; \
		fi; \
	    done); \
	libs=$$(ldd -f "%o %p\n" -f "%o %p\n" $$progs 2>/dev/null | sort -u | \
	    while read line; do \
		set -- $$line; \
		if [ "$$2 $$3" != "not found" ]; then \
			echo $$2; \
		else \
			echo "Required library $$1 not found." >&2; \
			exit 1; \
		fi; \
	    done); \
	cp $$libs $$progs ${INSTALLTMP}
	cp -R $${PATH_LOCALE:-"/usr/share/locale"} ${INSTALLTMP}/locale
.if defined(NO_ROOT)
	echo "#${MTREE_MAGIC}" > ${METALOG}
.endif
.if make(distributeworld)
.for dist in ${EXTRA_DISTRIBUTIONS}
	-mkdir ${DESTDIR}/${DISTDIR}/${dist}
	mtree -deU -f ${.CURDIR}/etc/mtree/BSD.root.dist \
	    -p ${DESTDIR}/${DISTDIR}/${dist} >/dev/null
	mtree -deU -f ${.CURDIR}/etc/mtree/BSD.usr.dist \
	    -p ${DESTDIR}/${DISTDIR}/${dist}/usr >/dev/null
	mtree -deU -f ${.CURDIR}/etc/mtree/BSD.include.dist \
	    -p ${DESTDIR}/${DISTDIR}/${dist}/usr/include >/dev/null
.if ${MK_DEBUG_FILES} != "no"
	mtree -deU -f ${.CURDIR}/etc/mtree/BSD.debug.dist \
	    -p ${DESTDIR}/${DISTDIR}/${dist}/usr/lib >/dev/null
.endif
.if ${MK_LIB32} != "no"
	mtree -deU -f ${.CURDIR}/etc/mtree/BSD.lib32.dist \
	    -p ${DESTDIR}/${DISTDIR}/${dist}/usr >/dev/null
.if ${MK_DEBUG_FILES} != "no"
	mtree -deU -f ${.CURDIR}/etc/mtree/BSD.lib32.dist \
	    -p ${DESTDIR}/${DISTDIR}/${dist}/usr/lib/debug/usr >/dev/null
.endif
.endif
.if ${MK_TESTS} != "no" && ${dist} == "tests"
	-mkdir -p ${DESTDIR}/${DISTDIR}/${dist}${TESTSBASE}
	mtree -deU -f ${.CURDIR}/etc/mtree/BSD.tests.dist \
	    -p ${DESTDIR}/${DISTDIR}/${dist}${TESTSBASE} >/dev/null
.if ${MK_DEBUG_FILES} != "no"
	mtree -deU -f ${.CURDIR}/etc/mtree/BSD.tests.dist \
	    -p ${DESTDIR}/${DISTDIR}/${dist}/usr/lib/debug/${TESTSBASE} >/dev/null
.endif
.endif
.if defined(NO_ROOT)
	${IMAKEENV} mtree -C -f ${.CURDIR}/etc/mtree/BSD.root.dist | \
	    sed -e 's#^\./#./${dist}/#' >> ${METALOG}
	${IMAKEENV} mtree -C -f ${.CURDIR}/etc/mtree/BSD.usr.dist | \
	    sed -e 's#^\./#./${dist}/usr/#' >> ${METALOG}
	${IMAKEENV} mtree -C -f ${.CURDIR}/etc/mtree/BSD.include.dist | \
	    sed -e 's#^\./#./${dist}/usr/include/#' >> ${METALOG}
.if ${MK_LIB32} != "no"
	${IMAKEENV} mtree -C -f ${.CURDIR}/etc/mtree/BSD.lib32.dist | \
	    sed -e 's#^\./#./${dist}/usr/#' >> ${METALOG}
.endif
.endif
.endfor
	-mkdir ${DESTDIR}/${DISTDIR}/base
	${_+_}cd ${.CURDIR}/etc; ${CROSSENV} PATH=${TMPPATH} ${MAKE} \
	    METALOG=${METALOG} ${IMAKE_INSTALL} ${IMAKE_MTREE} \
	    DISTBASE=/base DESTDIR=${DESTDIR}/${DISTDIR}/base \
	    LOCAL_MTREE=${LOCAL_MTREE:Q} distrib-dirs
.endif
	${_+_}cd ${.CURDIR}; ${IMAKE} re${.TARGET:S/world$//}; \
	    ${IMAKEENV} rm -rf ${INSTALLTMP}
.if make(distributeworld)
.for dist in ${EXTRA_DISTRIBUTIONS}
	find ${DESTDIR}/${DISTDIR}/${dist} -mindepth 1 -empty -delete
.endfor
.if defined(NO_ROOT)
.for dist in base ${EXTRA_DISTRIBUTIONS}
	@# For each file that exists in this dist, print the corresponding
	@# line from the METALOG.  This relies on the fact that
	@# a line containing only the filename will sort immediatly before
	@# the relevant mtree line.
	cd ${DESTDIR}/${DISTDIR}; \
	find ./${dist} | sort -u ${METALOG} - | \
	awk 'BEGIN { print "#${MTREE_MAGIC}" } !/ type=/ { file = $$1 } / type=/ { if ($$1 == file) { sub(/^\.\/${dist}\//, "./"); print } }' > \
	${DESTDIR}/${DISTDIR}/${dist}.meta
.endfor
.for dist in ${DEBUG_DISTRIBUTIONS}
	@# For each file that exists in this dist, print the corresponding
	@# line from the METALOG.  This relies on the fact that
	@# a line containing only the filename will sort immediatly before
	@# the relevant mtree line.
	cd ${DESTDIR}/${DISTDIR}; \
	find ./${dist}/usr/lib/debug | sort -u ${METALOG} - | \
	awk 'BEGIN { print "#${MTREE_MAGIC}" } !/ type=/ { file = $$1 } / type=/ { if ($$1 == file) { sub(/^\.\/${dist}\//, "./"); print } }' > \
	${DESTDIR}/${DISTDIR}/${dist}.debug.meta
.endfor
.endif
.endif

packageworld:
.for dist in base ${EXTRA_DISTRIBUTIONS}
.if defined(NO_ROOT)
	${_+_}cd ${DESTDIR}/${DISTDIR}/${dist}; \
	    tar cvf - --exclude usr/lib/debug \
	    @${DESTDIR}/${DISTDIR}/${dist}.meta | \
	    ${XZ_CMD} > ${PACKAGEDIR}/${dist}.txz
.else
	${_+_}cd ${DESTDIR}/${DISTDIR}/${dist}; \
	    tar cvf - --exclude usr/lib/debug . | \
	    ${XZ_CMD} > ${PACKAGEDIR}/${dist}.txz
.endif
.endfor

.for dist in ${DEBUG_DISTRIBUTIONS}
. if defined(NO_ROOT)
	${_+_}cd ${DESTDIR}/${DISTDIR}/${dist}; \
	    tar cvf - @${DESTDIR}/${DISTDIR}/${dist}.debug.meta | \
	    ${XZ_CMD} > ${PACKAGEDIR}/${dist}-dbg.txz
. else
	${_+_}cd ${DESTDIR}/${DISTDIR}/${dist}; \
	    tar cvLf - usr/lib/debug | \
	    ${XZ_CMD} > ${PACKAGEDIR}/${dist}-dbg.txz
. endif
.endfor

#
# reinstall
#
# If you have a build server, you can NFS mount the source and obj directories
# and do a 'make reinstall' on the *client* to install new binaries from the
# most recent server build.
#
reinstall: .MAKE .PHONY
	@echo "--------------------------------------------------------------"
	@echo ">>> Making hierarchy"
	@echo "--------------------------------------------------------------"
	${_+_}cd ${.CURDIR}; ${MAKE} -f Makefile.inc1 \
	    LOCAL_MTREE=${LOCAL_MTREE:Q} hierarchy
	@echo
	@echo "--------------------------------------------------------------"
	@echo ">>> Installing everything"
	@echo "--------------------------------------------------------------"
	${_+_}cd ${.CURDIR}; ${MAKE} -f Makefile.inc1 install
.if defined(LIB32TMP) && ${MK_LIB32} != "no"
	${_+_}cd ${.CURDIR}; ${MAKE} -f Makefile.inc1 install32
.endif

restage: .MAKE .PHONY
	@echo "--------------------------------------------------------------"
	@echo ">>> Making hierarchy"
	@echo "--------------------------------------------------------------"
	${_+_}cd ${.CURDIR}; ${MAKE} -f Makefile.inc1 \
	    LOCAL_MTREE=${LOCAL_MTREE:Q} hierarchy distribution
	@echo
	@echo "--------------------------------------------------------------"
	@echo ">>> Installing everything"
	@echo "--------------------------------------------------------------"
	${_+_}cd ${.CURDIR}; ${MAKE} -f Makefile.inc1 install
.if defined(LIB32TMP) && ${MK_LIB32} != "no"
	${_+_}cd ${.CURDIR}; ${MAKE} -f Makefile.inc1 install32
.endif

redistribute: .MAKE .PHONY
	@echo "--------------------------------------------------------------"
	@echo ">>> Distributing everything"
	@echo "--------------------------------------------------------------"
	${_+_}cd ${.CURDIR}; ${MAKE} -f Makefile.inc1 distribute
.if defined(LIB32TMP) && ${MK_LIB32} != "no"
	${_+_}cd ${.CURDIR}; ${MAKE} -f Makefile.inc1 distribute32 \
	    DISTRIBUTION=lib32
.endif

distrib-dirs distribution: .MAKE .PHONY
	${_+_}cd ${.CURDIR}/etc; ${CROSSENV} PATH=${TMPPATH} ${MAKE} \
	    ${IMAKE_INSTALL} ${IMAKE_MTREE} METALOG=${METALOG} ${.TARGET}
<<<<<<< HEAD

distribution: .MAKE .PHONY
	${_+_}cd ${.CURDIR}/etc; ${CROSSENV} PATH=${TMPPATH} ${MAKE} \
	    ${IMAKE_INSTALL} ${IMAKE_MTREE} METALOG=${METALOG} ${.TARGET}
=======
.if make(distribution)
>>>>>>> 2ed1e299
	${_+_}cd ${.CURDIR}; ${CROSSENV} PATH=${TMPPATH} \
		${MAKE} -f Makefile.inc1 ${IMAKE_INSTALL} \
		METALOG=${METALOG} installconfig
.endif

#
# buildkernel and installkernel
#
# Which kernels to build and/or install is specified by setting
# KERNCONF. If not defined a GENERIC kernel is built/installed.
# Only the existing (depending TARGET) config files are used
# for building kernels and only the first of these is designated
# as the one being installed.
#
# Note that we have to use TARGET instead of TARGET_ARCH when
# we're in kernel-land. Since only TARGET_ARCH is (expected) to
# be set to cross-build, we have to make sure TARGET is set
# properly.

.if defined(KERNFAST)
NO_KERNELCLEAN=	t
NO_KERNELCONFIG=	t
NO_KERNELDEPEND=	t
NO_KERNELOBJ=		t
# Shortcut for KERNCONF=Blah -DKERNFAST is now KERNFAST=Blah
.if !defined(KERNCONF) && ${KERNFAST} != "1"
KERNCONF=${KERNFAST}
.endif
.endif
.if ${TARGET_ARCH} == "powerpc64"
KERNCONF?=	GENERIC64
.else
KERNCONF?=	GENERIC
.endif
INSTKERNNAME?=	kernel

KERNSRCDIR?=	${.CURDIR}/sys
KRNLCONFDIR=	${KERNSRCDIR}/${TARGET}/conf
KRNLOBJDIR=	${OBJTREE}${KERNSRCDIR}
KERNCONFDIR?=	${KRNLCONFDIR}

BUILDKERNELS=
INSTALLKERNEL=
.if defined(NO_INSTALLKERNEL)
# All of the BUILDKERNELS loops start at index 1.
BUILDKERNELS+= dummy
.endif
.for _kernel in ${KERNCONF}
.if exists(${KERNCONFDIR}/${_kernel})
BUILDKERNELS+=	${_kernel}
.if empty(INSTALLKERNEL) && !defined(NO_INSTALLKERNEL)
INSTALLKERNEL= ${_kernel}
.endif
.endif
.endfor

${WMAKE_TGTS:N_worldtmp:Nbuild32} ${.ALLTARGETS:M_*:N_worldtmp}: .MAKE .PHONY

#
# buildkernel
#
# Builds all kernels defined by BUILDKERNELS.
#
buildkernel: .MAKE .PHONY
.if empty(BUILDKERNELS:Ndummy)
	@echo "ERROR: Missing kernel configuration file(s) (${KERNCONF})."; \
	false
.endif
	@echo
.for _kernel in ${BUILDKERNELS:Ndummy}
	@echo "--------------------------------------------------------------"
	@echo ">>> Kernel build for ${_kernel} started on `LC_ALL=C date`"
	@echo "--------------------------------------------------------------"
	@echo "===> ${_kernel}"
	mkdir -p ${KRNLOBJDIR}
.if !defined(NO_KERNELCONFIG)
	@echo
	@echo "--------------------------------------------------------------"
	@echo ">>> stage 1: configuring the kernel"
	@echo "--------------------------------------------------------------"
	cd ${KRNLCONFDIR}; \
		PATH=${TMPPATH} \
		    config ${CONFIGARGS} -d ${KRNLOBJDIR}/${_kernel} \
			-I '${KERNCONFDIR}' '${KERNCONFDIR}/${_kernel}'
.endif
.if !defined(NO_CLEAN) && !defined(NO_KERNELCLEAN)
	@echo
	@echo "--------------------------------------------------------------"
	@echo ">>> stage 2.1: cleaning up the object tree"
	@echo "--------------------------------------------------------------"
	${_+_}cd ${KRNLOBJDIR}/${_kernel}; ${KMAKE} ${CLEANDIR}
.endif
.if !defined(NO_KERNELOBJ)
	@echo
	@echo "--------------------------------------------------------------"
	@echo ">>> stage 2.2: rebuilding the object tree"
	@echo "--------------------------------------------------------------"
	${_+_}cd ${KRNLOBJDIR}/${_kernel}; ${KMAKE} obj
.endif
	@echo
	@echo "--------------------------------------------------------------"
	@echo ">>> stage 2.3: build tools"
	@echo "--------------------------------------------------------------"
	${_+_}cd ${.CURDIR}; ${KTMAKE} kernel-tools
.if !defined(NO_KERNELDEPEND)
	@echo
	@echo "--------------------------------------------------------------"
	@echo ">>> stage 3.1: making dependencies"
	@echo "--------------------------------------------------------------"
	${_+_}cd ${KRNLOBJDIR}/${_kernel}; ${KMAKE} depend -DNO_MODULES_OBJ
.endif
	@echo
	@echo "--------------------------------------------------------------"
	@echo ">>> stage 3.2: building everything"
	@echo "--------------------------------------------------------------"
	${_+_}cd ${KRNLOBJDIR}/${_kernel}; ${KMAKE} all -DNO_MODULES_OBJ
	@echo "--------------------------------------------------------------"
	@echo ">>> Kernel build for ${_kernel} completed on `LC_ALL=C date`"
	@echo "--------------------------------------------------------------"
.endfor

#
# installkernel, etc.
#
# Install the kernel defined by INSTALLKERNEL
#
installkernel installkernel.debug \
reinstallkernel reinstallkernel.debug: _installcheck_kernel
.if !defined(NO_INSTALLKERNEL)
.if empty(INSTALLKERNEL)
	@echo "ERROR: No kernel \"${KERNCONF}\" to install."; \
	false
.endif
	@echo "--------------------------------------------------------------"
	@echo ">>> Installing kernel ${INSTALLKERNEL}"
	@echo "--------------------------------------------------------------"
	cd ${KRNLOBJDIR}/${INSTALLKERNEL}; \
	    ${CROSSENV} PATH=${TMPPATH} \
	    ${MAKE} ${IMAKE_INSTALL} KERNEL=${INSTKERNNAME} ${.TARGET:S/kernel//}
.endif
.if ${BUILDKERNELS:[#]} > 1 && !defined(NO_INSTALLEXTRAKERNELS)
.for _kernel in ${BUILDKERNELS:[2..-1]}
	@echo "--------------------------------------------------------------"
	@echo ">>> Installing kernel ${_kernel}"
	@echo "--------------------------------------------------------------"
	cd ${KRNLOBJDIR}/${_kernel}; \
	    ${CROSSENV} PATH=${TMPPATH} \
	    ${MAKE} ${IMAKE_INSTALL} KERNEL=${INSTKERNNAME}.${_kernel} ${.TARGET:S/kernel//}
.endfor
.endif

distributekernel distributekernel.debug:
.if !defined(NO_INSTALLKERNEL)
.if empty(INSTALLKERNEL)
	@echo "ERROR: No kernel \"${KERNCONF}\" to install."; \
	false
.endif
	mkdir -p ${DESTDIR}/${DISTDIR}
.if defined(NO_ROOT)
	@echo "#${MTREE_MAGIC}" > ${DESTDIR}/${DISTDIR}/kernel.premeta
.endif
	cd ${KRNLOBJDIR}/${INSTALLKERNEL}; \
	    ${IMAKEENV} ${IMAKE_INSTALL:S/METALOG/kernel.premeta/} \
	    ${IMAKE_MTREE} PATH=${TMPPATH} ${MAKE} KERNEL=${INSTKERNNAME} \
	    DESTDIR=${INSTALL_DDIR}/kernel \
	    ${.TARGET:S/distributekernel/install/}
.if defined(NO_ROOT)
	@sed -e 's|^./kernel|.|' ${DESTDIR}/${DISTDIR}/kernel.premeta > \
	    ${DESTDIR}/${DISTDIR}/kernel.meta
.endif
.endif
.if ${BUILDKERNELS:[#]} > 1 && !defined(NO_INSTALLEXTRAKERNELS)
.for _kernel in ${BUILDKERNELS:[2..-1]}
.if defined(NO_ROOT)
	@echo "#${MTREE_MAGIC}" > ${DESTDIR}/${DISTDIR}/kernel.${_kernel}.premeta
.endif
	cd ${KRNLOBJDIR}/${_kernel}; \
	    ${IMAKEENV} ${IMAKE_INSTALL:S/METALOG/kernel.${_kernel}.premeta/} \
	    ${IMAKE_MTREE} PATH=${TMPPATH} ${MAKE} \
	    KERNEL=${INSTKERNNAME}.${_kernel} \
	    DESTDIR=${INSTALL_DDIR}/kernel.${_kernel} \
	    ${.TARGET:S/distributekernel/install/}
.if defined(NO_ROOT)
	@sed -e "s|^./kernel.${_kernel}|.|" \
	    ${DESTDIR}/${DISTDIR}/kernel.${_kernel}.premeta > \
	    ${DESTDIR}/${DISTDIR}/kernel.${_kernel}.meta
.endif
.endfor
.endif

packagekernel:
.if defined(NO_ROOT)
.if !defined(NO_INSTALLKERNEL)
	cd ${DESTDIR}/${DISTDIR}/kernel; \
	    tar cvf - --exclude '*.debug' \
	    @${DESTDIR}/${DISTDIR}/kernel.meta | \
	    ${XZ_CMD} > ${PACKAGEDIR}/kernel.txz
.endif
	cd ${DESTDIR}/${DISTDIR}/kernel; \
	    tar cvf - --include '*/*/*.debug' \
	    @${DESTDIR}/${DISTDIR}/kernel.meta | \
	    ${XZ_CMD} > ${DESTDIR}/${DISTDIR}/kernel-dbg.txz
.if ${BUILDKERNELS:[#]} > 1 && !defined(NO_INSTALLEXTRAKERNELS)
.for _kernel in ${BUILDKERNELS:[2..-1]}
	cd ${DESTDIR}/${DISTDIR}/kernel.${_kernel}; \
	    tar cvf - --exclude '*.debug' \
	    @${DESTDIR}/${DISTDIR}/kernel.${_kernel}.meta | \
	    ${XZ_CMD} > ${PACKAGEDIR}/kernel.${_kernel}.txz
	cd ${DESTDIR}/${DISTDIR}/kernel.${_kernel}; \
	    tar cvf - --include '*/*/*.debug' \
	    @${DESTDIR}/${DISTDIR}/kernel.${_kernel}.meta | \
	    ${XZ_CMD} > ${DESTDIR}/${DISTDIR}/kernel.${_kernel}-dbg.txz
.endfor
.endif
.else
.if !defined(NO_INSTALLKERNEL)
	cd ${DESTDIR}/${DISTDIR}/kernel; \
	    tar cvf - --exclude '*.debug' . | \
	    ${XZ_CMD} > ${PACKAGEDIR}/kernel.txz
.endif
	cd ${DESTDIR}/${DISTDIR}/kernel; \
	    tar cvf - --include '*/*/*.debug' $$(eval find .) | \
	    ${XZ_CMD} > ${DESTDIR}/${DISTDIR}/kernel-dbg.txz
.if ${BUILDKERNELS:[#]} > 1 && !defined(NO_INSTALLEXTRAKERNELS)
.for _kernel in ${BUILDKERNELS:[2..-1]}
	cd ${DESTDIR}/${DISTDIR}/kernel.${_kernel}; \
	    tar cvf - --exclude '*.debug' . | \
	    ${XZ_CMD} > ${PACKAGEDIR}/kernel.${_kernel}.txz
	cd ${DESTDIR}/${DISTDIR}/kernel.${_kernel}; \
	    tar cvf - --include '*/*/*.debug' $$(eval find .) | \
	    ${XZ_CMD} > ${DESTDIR}/${DISTDIR}/kernel.${_kernel}-dbg.txz
.endfor
.endif
.endif

stagekernel:
	${MAKE} -C ${.CURDIR} ${.MAKEFLAGS} distributekernel

WSTAGEDIR=	${MAKEOBJDIRPREFIX}${.CURDIR}/worldstage
KSTAGEDIR=	${MAKEOBJDIRPREFIX}${.CURDIR}/kernelstage
REPODIR=	${MAKEOBJDIRPREFIX}${.CURDIR}/repo
PKGSIGNKEY?=	# empty

_pkgbootstrap:
.if !exists(${LOCALBASE}/sbin/pkg)
	@env ASSUME_ALWAYS_YES=YES pkg bootstrap
.endif

packages:	_pkgbootstrap
	@mkdir -p ${WSTAGEDIR} ${KSTAGEDIR} ${REPODIR}
	${_+_}@cd ${.CURDIR}; \
		${MAKE} DESTDIR=${DESTDIR:U${WSTAGEDIR}} -DNO_ROOT -B stageworld ; \
		${MAKE} DESTDIR=${DESTDIR:U${KSTAGEDIR}} -DNO_ROOT -B stagekernel ; \
		${MAKE} DESTDIR=${DESTDIR:U${WSTAGEDIR}} \
			PKG_VERSION=${PKG_VERSION} create-world-packages ; \
		${MAKE} DESTDIR=${DESTDIR:U${KSTAGEDIR}} \
			PKG_VERSION=${PKG_VERSION} DISTDIR=kernel \
			create-kernel-packages

create-world-packages:	_pkgbootstrap
	@rm -f ${DESTDIR}/*.plist 2>/dev/null || :
	@cd ${DESTDIR} ; \
		awk -f ${SRCDIR}/release/scripts/mtree-to-plist.awk \
		${DESTDIR}/METALOG
	@for plist in ${DESTDIR}/*.plist; do \
		plist=$${plist##*/} ; \
		pkgname=$${plist%.plist} ; \
		sh ${SRCDIR}/release/packages/generate-ucl.sh -o $${pkgname} \
			-s ${SRCDIR} -u ${DESTDIR}/$${pkgname}.ucl ; \
	done
	@for plist in ${DESTDIR}/*.plist; do \
		plist=$${plist##*/} ; \
		pkgname=$${plist%.plist} ; \
		awk -F\" ' \
			/^name/ { printf("===> Creating %s-", $$2); next } \
			/^version/ { print $$2; next } \
			' ${DESTDIR}/$${pkgname}.ucl ; \
		pkg -o ABI_FILE=${DESTDIR}/bin/sh \
			create -M ${DESTDIR}/$${pkgname}.ucl \
			-p ${DESTDIR}/$${pkgname}.plist \
			-r ${DESTDIR} \
			-o ${REPODIR}/$$(pkg -o ABI_FILE=${DESTDIR}/bin/sh config ABI)/latest ; \
	done

create-kernel-packages:	_pkgbootstrap
.if exists(${DESTDIR}/kernel.meta)
.for flavor in release debug
	@cd ${DESTDIR}/${DISTDIR} ; \
	awk -f ${SRCDIR}/release/scripts/mtree-to-plist.awk \
		-v kernel=yes \
		${DESTDIR}/kernel.meta ; \
	cap_arg=`cd ${SRCDIR}/etc ; ${MAKE} -VCAP_MKDB_ENDIAN` ; \
	pwd_arg=`cd ${SRCDIR}/etc ; ${MAKE} -VPWD_MKDB_ENDIAN` ; \
	sed -e "s/%VERSION%/${PKG_VERSION}/" \
		-e "s/%PKGNAME%/kernel-${flavor}/" \
		-e "s/%COMMENT%/FreeBSD ${INSTKERNNAME} kernel ${flavor}/" \
		-e "s/%DESC%/FreeBSD ${INSTKERNNAME} kernel ${flavor}/" \
		-e "s/%CAP_MKDB_ENDIAN%/$${cap_arg}/g" \
		-e "s/%PWD_MKDB_ENDIAN%/$${pwd_arg}/g" \
		${SRCDIR}/release/packages/kernel.ucl \
		> ${DESTDIR}/${DISTDIR}/kernel-${flavor}.ucl ; \
	awk -F\" ' \
		/name/ { printf("===> Creating %s-", $$2); next } \
		/version/ {print $$2; next } ' \
		${DESTDIR}/${DISTDIR}/kernel-${flavor}.ucl ; \
	pkg -o ABI_FILE=${WSTAGEDIR}/bin/sh \
		create -M ${DESTDIR}/${DISTDIR}/kernel-${flavor}.ucl \
		-p ${DESTDIR}/${DISTDIR}/kernel-${flavor}.plist \
		-r ${DESTDIR}/${DISTDIR} \
		-o ${REPODIR}/$$(pkg -o ABI_FILE=${WSTAGEDIR}/bin/sh config ABI)/latest
.endfor
.endif
.if ${BUILDKERNELS:[#]} > 1 && !defined(NO_INSTALLEXTRAKERNELS)
.for _kernel in ${BUILDKERNELS:[2..-1]}
.if exists(${DESTDIR}/kernel.${_kernel}.meta)
.for flavor in release debug
	@cd ${DESTDIR}/kernel.${_kernel} ; \
	awk -f ${SRCDIR}/release/scripts/mtree-to-plist.awk \
		-v kernel=yes -v _kernconf=${_kernel} \
		${DESTDIR}/kernel.${_kernel}.meta ; \
	cap_arg=`cd ${SRCDIR}/etc ; ${MAKE} -VCAP_MKDB_ENDIAN` ; \
	pwd_arg=`cd ${SRCDIR}/etc ; ${MAKE} -VPWD_MKDB_ENDIAN` ; \
	sed -e "s/%VERSION%/${PKG_VERSION}/" \
		-e "s/%PKGNAME%/kernel-${_kernel:tl}-${flavor}/" \
		-e "s/%COMMENT%/FreeBSD ${_kernel} kernel ${flavor}/" \
		-e "s/%DESC%/FreeBSD ${_kernel} kernel ${flavor}/" \
		-e "s/%CAP_MKDB_ENDIAN%/$${cap_arg}/g" \
		-e "s/%PWD_MKDB_ENDIAN%/$${pwd_arg}/g" \
		${SRCDIR}/release/packages/kernel.ucl \
		> ${DESTDIR}/kernel.${_kernel}/kernel.${_kernel}-${flavor}.ucl ; \
	awk -F\" ' \
		/name/ { printf("===> Creating %s-", $$2); next } \
		/version/ {print $$2; next } ' \
		${DESTDIR}/kernel.${_kernel}/kernel.${_kernel}-${flavor}.ucl ; \
	pkg -o ABI_FILE=${WSTAGEDIR}/bin/sh \
		create -M ${DESTDIR}/kernel.${_kernel}/kernel.${_kernel}-${flavor}.ucl \
		-p ${DESTDIR}/kernel.${_kernel}/kernel.${_kernel}-${flavor}.plist \
		-r ${DESTDIR}/kernel.${_kernel} \
		-o ${REPODIR}/$$(pkg -o ABI_FILE=${WSTAGEDIR}/bin/sh config ABI)/latest
.endfor
.endif
.endfor
.endif

signpackages:	_pkgbootstrap
	@pkg -o ABI_FILE=${WSTAGEDIR}/bin/sh repo ${REPODIR}/$$(pkg -o ABI_FILE=${WSTAGEDIR}/bin/sh config ABI) ${PKGSIGNKEY}

#
#
# checkworld
#
# Run test suite on installed world.
#
checkworld: .PHONY
	@if [ ! -x ${LOCALBASE}/bin/kyua ]; then \
		echo "You need kyua (devel/kyua) to run the test suite." | /usr/bin/fmt; \
		exit 1; \
	fi
	${_+_}${LOCALBASE}/bin/kyua test -k ${TESTSBASE}/Kyuafile

#
#
# doxygen
#
# Build the API documentation with doxygen
#
doxygen: .PHONY
	@if [ ! -x ${LOCALBASE}/bin/doxygen ]; then \
		echo "You need doxygen (devel/doxygen) to generate the API documentation of the kernel." | /usr/bin/fmt; \
		exit 1; \
	fi
	${_+_}cd ${.CURDIR}/tools/kerneldoc/subsys; ${MAKE} obj all

#
# update
#
# Update the source tree(s), by running svn/svnup to update to the
# latest copy.
#
update:
.if (defined(CVS_UPDATE) || defined(SUP_UPDATE)) && !defined(SVN_UPDATE)
	@echo "--------------------------------------------------------------"
	@echo "CVS_UPDATE and SUP_UPDATE are no longer supported."
	@echo "Please see: https://wiki.freebsd.org/CvsIsDeprecated"
	@echo "--------------------------------------------------------------"
	@exit 1
.endif
.if defined(SVN_UPDATE)
	@echo "--------------------------------------------------------------"
	@echo ">>> Updating ${.CURDIR} using Subversion"
	@echo "--------------------------------------------------------------"
	@(cd ${.CURDIR}; ${SVN} update ${SVNFLAGS})
.endif

#
# ------------------------------------------------------------------------
#
# From here onwards are utility targets used by the 'make world' and
# related targets.  If your 'world' breaks, you may like to try to fix
# the problem and manually run the following targets to attempt to
# complete the build.  Beware, this is *not* guaranteed to work, you
# need to have a pretty good grip on the current state of the system
# to attempt to manually finish it.  If in doubt, 'make world' again.
#

#
# legacy: Build compatibility shims for the next three targets. This is a
# minimal set of tools and shims necessary to compensate for older systems
# which don't have the APIs required by the targets built in bootstrap-tools,
# build-tools or cross-tools.
#

# ELF Tool Chain libraries are needed for ELF tools and dtrace tools.
.if ${BOOTSTRAPPING} < 1100006
_elftoolchain_libs= lib/libelf lib/libdwarf
.endif

legacy:
.if ${BOOTSTRAPPING} < 800107 && ${BOOTSTRAPPING} != 0
	@echo "ERROR: Source upgrades from versions prior to 8.0 are not supported."; \
	false
.endif
.for _tool in tools/build ${_elftoolchain_libs}
	${_+_}@${ECHODIR} "===> ${_tool} (obj,includes,depend,all,install)"; \
	    cd ${.CURDIR}/${_tool}; \
	    ${MAKE} DIRPRFX=${_tool}/ obj; \
	    ${MAKE} DIRPRFX=${_tool}/ DESTDIR=${MAKEOBJDIRPREFIX}/legacy includes; \
	    ${MAKE} DIRPRFX=${_tool}/ depend; \
	    ${MAKE} DIRPRFX=${_tool}/ all; \
	    ${MAKE} DIRPRFX=${_tool}/ DESTDIR=${MAKEOBJDIRPREFIX}/legacy install
.endfor

#
# bootstrap-tools: Build tools needed for compatibility. These are binaries that
# are built to build other binaries in the system. However, the focus of these
# binaries is usually quite narrow. Bootstrap tools use the host's compiler and
# libraries, augmented by -legacy.
#
_bt=		_bootstrap-tools

.if ${MK_GAMES} != "no"
_strfile=	usr.bin/fortune/strfile
.endif

.if ${MK_GCC} != "no" && ${MK_CXX} != "no"
_gperf=		gnu/usr.bin/gperf
.endif

.if ${MK_GROFF} != "no"
_groff=		gnu/usr.bin/groff \
		usr.bin/soelim
.endif

.if ${MK_VT} != "no"
_vtfontcvt=	usr.bin/vtfontcvt
.endif

.if ${BOOTSTRAPPING} < 900002
_sed=		usr.bin/sed
.endif

.if ${BOOTSTRAPPING} < 1000033
_libopenbsd=	lib/libopenbsd
_m4=		usr.bin/m4
_lex=		usr.bin/lex

${_bt}-usr.bin/m4: ${_bt}-lib/libopenbsd
${_bt}-usr.bin/lex: ${_bt}-usr.bin/m4
.endif

.if ${BOOTSTRAPPING} < 1000026
_nmtree=	lib/libnetbsd \
		usr.sbin/nmtree

${_bt}-usr.sbin/nmtree: ${_bt}-lib/libnetbsd
.endif

.if ${BOOTSTRAPPING} < 1000027
_cat=		bin/cat
.endif

# r277259 crunchide: Correct 64-bit section header offset
# r281674 crunchide: always include both 32- and 64-bit ELF support
# r285986 crunchen: use STRIPBIN rather than STRIP
.if ${BOOTSTRAPPING} < 1100078
_crunch=	usr.sbin/crunch
.endif

.if ${BOOTSTRAPPING} >= 900040 && ${BOOTSTRAPPING} < 900041
_awk=		usr.bin/awk
.endif

_yacc=		lib/liby \
		usr.bin/yacc

${_bt}-usr.bin/yacc: ${_bt}-lib/liby

.if ${MK_BSNMP} != "no"
_gensnmptree=	usr.sbin/bsnmpd/gensnmptree
.endif

# We need to build tblgen when we're building clang either as
# the bootstrap compiler, or as the part of the normal build.
.if ${MK_CLANG_BOOTSTRAP} != "no" || ${MK_CLANG} != "no"
_clang_tblgen= \
	lib/clang/libllvmsupport \
	lib/clang/libllvmtablegen \
	usr.bin/clang/tblgen \
	usr.bin/clang/clang-tblgen

${_bt}-usr.bin/clang/clang-tblgen: ${_bt}-lib/clang/libllvmtablegen ${_bt}-lib/clang/libllvmsupport
${_bt}-usr.bin/clang/tblgen: ${_bt}-lib/clang/libllvmtablegen ${_bt}-lib/clang/libllvmsupport
.endif

# Default to building the GPL DTC, but build the BSDL one if users explicitly
# request it.
_dtc= usr.bin/dtc
.if ${MK_GPL_DTC} != "no"
_dtc= gnu/usr.bin/dtc
.endif

.if ${MK_KERBEROS} != "no"
_kerberos5_bootstrap_tools= \
	kerberos5/tools/make-roken \
	kerberos5/lib/libroken \
	kerberos5/lib/libvers \
	kerberos5/tools/asn1_compile \
	kerberos5/tools/slc \
	usr.bin/compile_et

.ORDER: ${_kerberos5_bootstrap_tools:C/^/${_bt}-/g}
.endif

.if ${MK_MANDOCDB} != "no"
_libopenbsd?=	lib/libopenbsd
_makewhatis=	lib/libsqlite3 \
		usr.bin/mandoc
${_bt}-usr.bin/mandoc: ${_bt}-lib/libopenbsd ${_bt}-lib/libsqlite3
.else
_makewhatis=usr.bin/makewhatis
.endif

bootstrap-tools: .PHONY

#	Please document (add comment) why something is in 'bootstrap-tools'.
#	Try to bound the building of the bootstrap-tool to just the
#	FreeBSD versions that need the tool built at this stage of the build.
.for _tool in \
    ${_clang_tblgen} \
    ${_kerberos5_bootstrap_tools} \
    ${_strfile} \
    ${_gperf} \
    ${_groff} \
    ${_dtc} \
    ${_awk} \
    ${_cat} \
    usr.bin/lorder \
    ${_libopenbsd} \
    ${_makewhatis} \
    usr.bin/rpcgen \
    ${_sed} \
    ${_yacc} \
    ${_m4} \
    ${_lex} \
    usr.bin/xinstall \
    ${_gensnmptree} \
    usr.sbin/config \
    ${_crunch} \
    ${_nmtree} \
    ${_vtfontcvt} \
    usr.bin/localedef
${_bt}-${_tool}: .PHONY .MAKE
	${_+_}@${ECHODIR} "===> ${_tool} (obj,depend,all,install)"; \
		cd ${.CURDIR}/${_tool}; \
		${MAKE} DIRPRFX=${_tool}/ obj; \
		${MAKE} DIRPRFX=${_tool}/ depend; \
		${MAKE} DIRPRFX=${_tool}/ all; \
		${MAKE} DIRPRFX=${_tool}/ DESTDIR=${MAKEOBJDIRPREFIX}/legacy install

bootstrap-tools: ${_bt}-${_tool}
.endfor

#
# build-tools: Build special purpose build tools
#
.if !defined(NO_SHARE)
_share=	share/syscons/scrnmaps
.endif

.if ${MK_GCC} != "no"
_gcc_tools= gnu/usr.bin/cc/cc_tools
.endif

.if ${MK_RESCUE} != "no"
# rescue includes programs that have build-tools targets
_rescue=rescue/rescue
.endif

.for _tool in \
    bin/csh \
    bin/sh \
    ${LOCAL_TOOL_DIRS} \
    lib/ncurses/ncurses \
    lib/ncurses/ncursesw \
    ${_rescue} \
    ${_share} \
    usr.bin/awk \
    lib/libmagic \
    usr.bin/mkesdb_static \
    usr.bin/mkcsmapper_static \
    usr.bin/vi/catalog
build-tools_${_tool}: .PHONY
	${_+_}@${ECHODIR} "===> ${_tool} (obj,build-tools)"; \
		cd ${.CURDIR}/${_tool}; \
		${MAKE} DIRPRFX=${_tool}/ obj; \
		${MAKE} DIRPRFX=${_tool}/ build-tools
build-tools: build-tools_${_tool}
.endfor
.for _tool in \
    ${_gcc_tools}
build-tools_${_tool}: .PHONY
	${_+_}@${ECHODIR} "===> ${_tool} (obj,depend,all)"; \
		cd ${.CURDIR}/${_tool}; \
		${MAKE} DIRPRFX=${_tool}/ obj; \
		${MAKE} DIRPRFX=${_tool}/ depend; \
		${MAKE} DIRPRFX=${_tool}/ all
build-tools: build-tools_${_tool}
.endfor

#
# kernel-tools: Build kernel-building tools
#
kernel-tools:
	mkdir -p ${MAKEOBJDIRPREFIX}/usr
	mtree -deU -f ${.CURDIR}/etc/mtree/BSD.usr.dist \
	    -p ${MAKEOBJDIRPREFIX}/usr >/dev/null

#
# cross-tools: All the tools needed to build the rest of the system after
# we get done with the earlier stages. It is the last set of tools needed
# to begin building the target binaries.
#
.if ${TARGET_ARCH} != ${MACHINE_ARCH}
.if ${TARGET_ARCH} == "amd64" || ${TARGET_ARCH} == "i386"
_btxld=		usr.sbin/btxld
.endif
.endif

# Rebuild ctfconvert and ctfmerge to avoid difficult-to-diagnose failures
# resulting from missing bug fixes or ELF Toolchain updates.
.if ${MK_CDDL} != "no"
_dtrace_tools= cddl/lib/libctf cddl/usr.bin/ctfconvert \
    cddl/usr.bin/ctfmerge
.endif

# If we're given an XAS, don't build binutils.
.if ${XAS:M/*} == ""
.if ${MK_BINUTILS_BOOTSTRAP} != "no"
_binutils=	gnu/usr.bin/binutils
.endif
.if ${MK_ELFTOOLCHAIN_BOOTSTRAP} != "no"
_elftctools=	lib/libelftc \
		usr.bin/elfcopy \
		usr.bin/nm \
		usr.bin/size \
		usr.bin/strings
# These are not required by the build, but can be useful for developers who
# cross-build on a FreeBSD 10 host:
_elftctools+=	usr.bin/addr2line
.endif
.elif ${TARGET_ARCH} != ${MACHINE_ARCH} && ${MK_ELFTOOLCHAIN_BOOTSTRAP} != "no"
# If cross-building with an external binutils we still need to build strip for
# the target (for at least crunchide).
_elftctools=	lib/libelftc \
		usr.bin/elfcopy
.endif

# If an full path to an external cross compiler is given, don't build
# a cross compiler.
.if ${XCC:N${CCACHE_BIN}:M/*} == "" && ${MK_CROSS_COMPILER} != "no"
.if ${MK_CLANG_BOOTSTRAP} != "no"
_clang=		usr.bin/clang
_clang_libs=	lib/clang
.endif
.if ${MK_GCC_BOOTSTRAP} != "no"
_cc=		gnu/usr.bin/cc
.endif
.endif
.if ${MK_USB} != "no"
_usb_tools=	sys/boot/usb/tools
.endif

cross-tools: .MAKE .PHONY
.for _tool in \
    ${_clang_libs} \
    ${_clang} \
    ${_binutils} \
    ${_elftctools} \
    ${_dtrace_tools} \
    ${_cc} \
    ${_btxld} \
    ${_crunchide} \
    ${_usb_tools}
	${_+_}@${ECHODIR} "===> ${_tool} (obj,depend,all,install)"; \
		cd ${.CURDIR}/${_tool}; \
		${MAKE} DIRPRFX=${_tool}/ obj; \
		${MAKE} DIRPRFX=${_tool}/ depend; \
		${MAKE} DIRPRFX=${_tool}/ all; \
		${MAKE} DIRPRFX=${_tool}/ DESTDIR=${MAKEOBJDIRPREFIX} install
.endfor

NXBDESTDIR=	${OBJTREE}/nxb-bin
NXBENV=		MAKEOBJDIRPREFIX=${OBJTREE}/nxb \
		INSTALL="sh ${.CURDIR}/tools/install.sh" \
		PATH=${PATH}:${OBJTREE}/gperf_for_gcc/usr/bin
NXBMAKE=	${NXBENV} ${MAKE} \
		TBLGEN=${NXBDESTDIR}/usr/bin/tblgen \
		CLANG_TBLGEN=${NXBDESTDIR}/usr/bin/clang-tblgen \
		MACHINE=${TARGET} MACHINE_ARCH=${TARGET_ARCH} \
		MK_GDB=no MK_TESTS=no \
		SSP_CFLAGS= \
		MK_HTML=no NO_LINT=yes MK_MAN=no \
		-DNO_PIC MK_PROFILE=no -DNO_SHARED \
		-DNO_CPU_CFLAGS MK_WARNS=no MK_CTF=no \
		MK_CLANG_EXTRAS=no MK_CLANG_FULL=no \
		MK_LLDB=no MK_DEBUG_FILES=no

# native-xtools is the current target for qemu-user cross builds of ports
# via poudriere and the imgact_binmisc kernel module.
# For non-clang enabled targets that are still using the in tree gcc
# we must build a gperf binary for one instance of its Makefiles.  On
# clang-enabled systems, the gperf binary is obsolete.
native-xtools: .PHONY
.if ${MK_GCC_BOOTSTRAP} != "no"
	mkdir -p ${OBJTREE}/gperf_for_gcc/usr/bin
	${_+_}@${ECHODIR} "===> ${_gperf} (obj,depend,all,install)"; \
	cd ${.CURDIR}/${_gperf}; \
	${NXBMAKE} DIRPRFX=${_gperf}/ obj; \
	${NXBMAKE} DIRPRFX=${_gperf}/ depend; \
	${NXBMAKE} DIRPRFX=${_gperf}/ all; \
	${NXBMAKE} DIRPRFX=${_gperf}/ DESTDIR=${OBJTREE}/gperf_for_gcc install
.endif
	mkdir -p ${NXBDESTDIR}/bin ${NXBDESTDIR}/sbin ${NXBDESTDIR}/usr
	mtree -deU -f ${.CURDIR}/etc/mtree/BSD.usr.dist \
	    -p ${NXBDESTDIR}/usr >/dev/null
	mtree -deU -f ${.CURDIR}/etc/mtree/BSD.include.dist \
	    -p ${NXBDESTDIR}/usr/include >/dev/null
.if ${MK_DEBUG_FILES} != "no"
	mtree -deU -f ${.CURDIR}/etc/mtree/BSD.debug.dist \
	    -p ${NXBDESTDIR}/usr/lib >/dev/null
.endif
.for _tool in \
    bin/cat \
    bin/chmod \
    bin/cp \
    bin/csh \
    bin/echo \
    bin/expr \
    bin/hostname \
    bin/ln \
    bin/ls \
    bin/mkdir \
    bin/mv \
    bin/ps \
    bin/realpath \
    bin/rm \
    bin/rmdir \
    bin/sh \
    bin/sleep \
    ${_clang_tblgen} \
    usr.bin/ar \
    ${_binutils} \
    ${_elftctools} \
    ${_cc} \
    ${_gcc_tools} \
    ${_clang_libs} \
    ${_clang} \
    sbin/md5 \
    sbin/sysctl \
    gnu/usr.bin/diff \
    usr.bin/awk \
    usr.bin/basename \
    usr.bin/bmake \
    usr.bin/bzip2 \
    usr.bin/cmp \
    usr.bin/dirname \
    usr.bin/env \
    usr.bin/fetch \
    usr.bin/find \
    usr.bin/grep \
    usr.bin/gzip \
    usr.bin/id \
    usr.bin/lex \
    usr.bin/lorder \
    usr.bin/mktemp \
    usr.bin/mt \
    usr.bin/patch \
    usr.bin/sed \
    usr.bin/sort \
    usr.bin/tar \
    usr.bin/touch \
    usr.bin/tr \
    usr.bin/true \
    usr.bin/uniq \
    usr.bin/unzip \
    usr.bin/xargs \
    usr.bin/xinstall \
    usr.bin/xz \
    usr.bin/yacc \
    usr.sbin/chown
	${_+_}@${ECHODIR} "===> ${_tool} (obj,depend,all,install)"; \
		cd ${.CURDIR}/${_tool}; \
		${NXBMAKE} DIRPRFX=${_tool}/ obj; \
		${NXBMAKE} DIRPRFX=${_tool}/ depend; \
		${NXBMAKE} DIRPRFX=${_tool}/ all; \
		${NXBMAKE} DIRPRFX=${_tool}/ DESTDIR=${NXBDESTDIR} install
.endfor

#
# hierarchy - ensure that all the needed directories are present
#
hierarchy hier: .MAKE .PHONY
	${_+_}cd ${.CURDIR}/etc; ${HMAKE} distrib-dirs

#
# libraries - build all libraries, and install them under ${DESTDIR}.
#
# The list of libraries with dependents (${_prebuild_libs}) and their
# interdependencies (__L) are built automatically by the
# ${.CURDIR}/tools/make_libdeps.sh script.
#
libraries: .MAKE .PHONY
	${_+_}cd ${.CURDIR}; \
	    ${MAKE} -f Makefile.inc1 _prereq_libs; \
	    ${MAKE} -f Makefile.inc1 _startup_libs; \
	    ${MAKE} -f Makefile.inc1 _prebuild_libs; \
	    ${MAKE} -f Makefile.inc1 _generic_libs

#
# static libgcc.a prerequisite for shared libc
#
_prereq_libs= gnu/lib/libssp/libssp_nonshared gnu/lib/libgcc lib/libcompiler_rt

# These dependencies are not automatically generated:
#
# gnu/lib/csu, gnu/lib/libgcc, lib/csu and lib/libc must be built before
# all shared libraries for ELF.
#
_startup_libs=	gnu/lib/csu
_startup_libs+=	lib/csu
_startup_libs+=	gnu/lib/libgcc
_startup_libs+=	lib/libcompiler_rt
_startup_libs+=	lib/libc
_startup_libs+=	lib/libc_nonshared
.if ${MK_LIBCPLUSPLUS} != "no"
_startup_libs+=	lib/libcxxrt
.endif

gnu/lib/libgcc__L: lib/libc__L
gnu/lib/libgcc__L: lib/libc_nonshared__L
.if ${MK_LIBCPLUSPLUS} != "no"
lib/libcxxrt__L: gnu/lib/libgcc__L
.endif

_prebuild_libs=	${_kerberos5_lib_libasn1} \
		${_kerberos5_lib_libhdb} \
		${_kerberos5_lib_libheimbase} \
		${_kerberos5_lib_libheimntlm} \
		${_libsqlite3} \
		${_kerberos5_lib_libheimipcc} \
		${_kerberos5_lib_libhx509} ${_kerberos5_lib_libkrb5} \
		${_kerberos5_lib_libroken} \
		${_kerberos5_lib_libwind} \
		lib/libbz2 ${_libcom_err} lib/libcrypt \
		lib/libelf lib/libexpat \
		lib/libfigpar \
		${_lib_libgssapi} \
		lib/libkiconv lib/libkvm lib/liblzma lib/libmd lib/libnv \
		${_lib_libcapsicum} \
		lib/ncurses/ncurses lib/ncurses/ncursesw \
		lib/libopie lib/libpam ${_lib_libthr} \
		${_lib_libradius} lib/libsbuf lib/libtacplus \
		lib/libgeom \
		${_cddl_lib_libumem} ${_cddl_lib_libnvpair} \
		${_cddl_lib_libuutil} \
		${_cddl_lib_libavl} \
		${_cddl_lib_libzfs_core} \
		${_cddl_lib_libctf} \
		lib/libutil lib/libpjdlog ${_lib_libypclnt} lib/libz lib/msun \
		${_secure_lib_libcrypto} ${_lib_libldns} \
		${_secure_lib_libssh} ${_secure_lib_libssl} \
		gnu/lib/libdialog
.if ${MK_GNUCXX} != "no"
_prebuild_libs+= gnu/lib/libstdc++ gnu/lib/libsupc++
gnu/lib/libstdc++__L: lib/msun__L
gnu/lib/libsupc++__L: gnu/lib/libstdc++__L
.endif

.if ${MK_LIBCPLUSPLUS} != "no"
_prebuild_libs+= lib/libc++
.endif

lib/libgeom__L: lib/libexpat__L
lib/libkvm__L: lib/libelf__L

.if ${MK_LIBTHR} != "no"
_lib_libthr=	lib/libthr
.endif

.if ${MK_RADIUS_SUPPORT} != "no"
_lib_libradius=	lib/libradius
.endif

.if ${MK_OFED} != "no"
_ofed_lib=	contrib/ofed/usr.lib/
.endif

.if ${MK_CASPER} != "no"
_lib_libcapsicum=lib/libcapsicum
.endif

lib/libcapsicum__L: lib/libnv__L
lib/libpjdlog__L: lib/libutil__L
lib/liblzma__L: lib/libthr__L

_generic_libs=	${_cddl_lib} gnu/lib ${_kerberos5_lib} lib ${_secure_lib} usr.bin/lex/lib ${_ofed_lib}
.for _DIR in ${LOCAL_LIB_DIRS}
.if exists(${.CURDIR}/${_DIR}/Makefile)
_generic_libs+= ${_DIR}
.endif
.endfor

lib/libopie__L lib/libtacplus__L: lib/libmd__L

.if ${MK_CDDL} != "no"
_cddl_lib_libumem= cddl/lib/libumem
_cddl_lib_libnvpair= cddl/lib/libnvpair
_cddl_lib_libavl= cddl/lib/libavl
_cddl_lib_libuutil= cddl/lib/libuutil
_cddl_lib_libzfs_core= cddl/lib/libzfs_core
_cddl_lib_libctf= cddl/lib/libctf
_cddl_lib= cddl/lib
cddl/lib/libzfs_core__L: cddl/lib/libnvpair__L
cddl/lib/libzfs__L: lib/libgeom__L
cddl/lib/libctf__L: lib/libz__L
.endif
# cddl/lib/libdtrace requires lib/libproc and lib/librtld_db; it's only built
# on select architectures though (see cddl/lib/Makefile)
.if ${MACHINE_CPUARCH} != "sparc64"
_prebuild_libs+=	lib/libproc lib/librtld_db
.endif

.if ${MK_CRYPT} != "no"
.if ${MK_OPENSSL} != "no"
_secure_lib_libcrypto= secure/lib/libcrypto
_secure_lib_libssl= secure/lib/libssl
lib/libradius__L secure/lib/libssl__L: secure/lib/libcrypto__L
.if ${MK_LDNS} != "no"
_lib_libldns= lib/libldns
lib/libldns__L: secure/lib/libcrypto__L
.endif
.if ${MK_OPENSSH} != "no"
_secure_lib_libssh= secure/lib/libssh
secure/lib/libssh__L: lib/libz__L secure/lib/libcrypto__L lib/libcrypt__L
.if ${MK_LDNS} != "no"
secure/lib/libssh__L: lib/libldns__L
.endif
.if ${MK_KERBEROS_SUPPORT} != "no"
secure/lib/libssh__L: lib/libgssapi__L kerberos5/lib/libkrb5__L \
    kerberos5/lib/libhx509__L kerberos5/lib/libasn1__L lib/libcom_err__L \
    lib/libmd__L kerberos5/lib/libroken__L
.endif
.endif
.endif
_secure_lib=	secure/lib
.endif

.if ${MK_KERBEROS} != "no"
kerberos5/lib/libasn1__L: lib/libcom_err__L kerberos5/lib/libroken__L
kerberos5/lib/libhdb__L: kerberos5/lib/libasn1__L lib/libcom_err__L \
    kerberos5/lib/libkrb5__L kerberos5/lib/libroken__L \
    kerberos5/lib/libwind__L lib/libsqlite3__L
kerberos5/lib/libheimntlm__L: secure/lib/libcrypto__L kerberos5/lib/libkrb5__L \
    kerberos5/lib/libroken__L lib/libcom_err__L
kerberos5/lib/libhx509__L: kerberos5/lib/libasn1__L lib/libcom_err__L \
    secure/lib/libcrypto__L kerberos5/lib/libroken__L kerberos5/lib/libwind__L
kerberos5/lib/libkrb5__L: kerberos5/lib/libasn1__L lib/libcom_err__L \
    lib/libcrypt__L secure/lib/libcrypto__L kerberos5/lib/libhx509__L \
    kerberos5/lib/libroken__L kerberos5/lib/libwind__L \
    kerberos5/lib/libheimbase__L kerberos5/lib/libheimipcc__L
kerberos5/lib/libroken__L: lib/libcrypt__L
kerberos5/lib/libwind__L: kerberos5/lib/libroken__L lib/libcom_err__L
kerberos5/lib/libheimbase__L: lib/libthr__L
kerberos5/lib/libheimipcc__L: kerberos5/lib/libroken__L kerberos5/lib/libheimbase__L lib/libthr__L
.endif

lib/libsqlite3__L: lib/libthr__L

.if ${MK_GSSAPI} != "no"
_lib_libgssapi=	lib/libgssapi
.endif

.if ${MK_KERBEROS} != "no"
_kerberos5_lib=	kerberos5/lib
_kerberos5_lib_libasn1= kerberos5/lib/libasn1
_kerberos5_lib_libhdb= kerberos5/lib/libhdb
_kerberos5_lib_libheimbase= kerberos5/lib/libheimbase
_kerberos5_lib_libkrb5= kerberos5/lib/libkrb5
_kerberos5_lib_libhx509= kerberos5/lib/libhx509
_kerberos5_lib_libroken= kerberos5/lib/libroken
_kerberos5_lib_libheimntlm= kerberos5/lib/libheimntlm
_libsqlite3= lib/libsqlite3
_kerberos5_lib_libheimipcc= kerberos5/lib/libheimipcc
_kerberos5_lib_libwind= kerberos5/lib/libwind
_libcom_err= lib/libcom_err
.endif

.if ${MK_NIS} != "no"
_lib_libypclnt=	lib/libypclnt
.endif

.if ${MK_OPENSSL} == "no"
lib/libradius__L: lib/libmd__L
.endif

lib/libproc__L: \
    ${_cddl_lib_libctf:D${_cddl_lib_libctf}__L} lib/libelf__L lib/librtld_db__L lib/libutil__L
.if ${MK_CXX} != "no"
.if ${MK_LIBCPLUSPLUS} != "no"
lib/libproc__L: lib/libcxxrt__L
.else # This implies MK_GNUCXX != "no"; see lib/libproc
lib/libproc__L: gnu/lib/libsupc++__L
.endif
.endif

gnu/lib/libdialog__L: lib/msun__L lib/ncurses/ncursesw__L

.for _lib in ${_prereq_libs}
${_lib}__PL: .PHONY .MAKE
.if exists(${.CURDIR}/${_lib})
	${_+_}@${ECHODIR} "===> ${_lib} (obj,depend,all,install)"; \
		cd ${.CURDIR}/${_lib}; \
		${MAKE} MK_TESTS=no DIRPRFX=${_lib}/ obj; \
		${MAKE} MK_TESTS=no DIRPRFX=${_lib}/ depend; \
		${MAKE} MK_TESTS=no MK_PROFILE=no -DNO_PIC \
		    DIRPRFX=${_lib}/ all; \
		${MAKE} MK_TESTS=no MK_PROFILE=no -DNO_PIC \
		    DIRPRFX=${_lib}/ install
.endif
.endfor

.for _lib in ${_startup_libs} ${_prebuild_libs:Nlib/libpam} ${_generic_libs}
${_lib}__L: .PHONY .MAKE
.if exists(${.CURDIR}/${_lib})
	${_+_}@${ECHODIR} "===> ${_lib} (obj,depend,all,install)"; \
		cd ${.CURDIR}/${_lib}; \
		${MAKE} MK_TESTS=no DIRPRFX=${_lib}/ obj; \
		${MAKE} MK_TESTS=no DIRPRFX=${_lib}/ depend; \
		${MAKE} MK_TESTS=no DIRPRFX=${_lib}/ all; \
		${MAKE} MK_TESTS=no DIRPRFX=${_lib}/ install
.endif
.endfor

# libpam is special: we need to build static PAM modules before
# static PAM library, and dynamic PAM library before dynamic PAM
# modules.
lib/libpam__L: .PHONY .MAKE
	${_+_}@${ECHODIR} "===> lib/libpam (obj,depend,all,install)"; \
		cd ${.CURDIR}/lib/libpam; \
		${MAKE} MK_TESTS=no DIRPRFX=lib/libpam/ obj; \
		${MAKE} MK_TESTS=no DIRPRFX=lib/libpam/ depend; \
		${MAKE} MK_TESTS=no DIRPRFX=lib/libpam/ \
		    -D_NO_LIBPAM_SO_YET all; \
		${MAKE} MK_TESTS=no DIRPRFX=lib/libpam/ \
		    -D_NO_LIBPAM_SO_YET install

_prereq_libs: ${_prereq_libs:S/$/__PL/}
_startup_libs: ${_startup_libs:S/$/__L/}
_prebuild_libs: ${_prebuild_libs:S/$/__L/}
_generic_libs: ${_generic_libs:S/$/__L/}

# Enable SUBDIR_PARALLEL when not calling 'make all', unless called from
# 'everything' with _PARALLEL_SUBDIR_OK set.  This is because it is unlikely
# that running 'make all' from the top-level, especially with a SUBDIR_OVERRIDE
# or LOCAL_DIRS set, will have a reliable build if SUBDIRs are built in
# parallel.  This is safe for the world stage of buildworld though since it has
# already built libraries in a proper order and installed includes into
# WORLDTMP. Special handling is done for SUBDIR ordering for 'install*' to
# avoid trashing a system if it crashes mid-install.
.if !make(all) || defined(_PARALLEL_SUBDIR_OK)
SUBDIR_PARALLEL=
.endif

.include <bsd.subdir.mk>

.if make(check-old) || make(check-old-dirs) || \
    make(check-old-files) || make(check-old-libs) || \
    make(delete-old) || make(delete-old-dirs) || \
    make(delete-old-files) || make(delete-old-libs)

#
# check for / delete old files section
#

.include "ObsoleteFiles.inc"

OLD_LIBS_MESSAGE="Please be sure no application still uses those libraries, \
else you can not start such an application. Consult UPDATING for more \
information regarding how to cope with the removal/revision bump of a \
specific library."

.if !defined(BATCH_DELETE_OLD_FILES)
RM_I=-i
.else
RM_I=-v
.endif

delete-old-files:
	@echo ">>> Removing old files (only deletes safe to delete libs)"
# Ask for every old file if the user really wants to remove it.
# It's annoying, but better safe than sorry.
# NB: We cannot pass the list of OLD_FILES as a parameter because the
# argument list will get too long. Using .for/.endfor make "loops" will make
# the Makefile parser segfault.
	@exec 3<&0; \
	cd ${.CURDIR}; \
	${MAKE} -f ${.CURDIR}/Makefile.inc1 ${.MAKEFLAGS} ${.TARGET} \
	    -V OLD_FILES -V "OLD_FILES:Musr/share/*.gz:R" | xargs -n1 | \
	while read file; do \
		if [ -f "${DESTDIR}/$${file}" -o -L "${DESTDIR}/$${file}" ]; then \
			chflags noschg "${DESTDIR}/$${file}" 2>/dev/null || true; \
			rm ${RM_I} "${DESTDIR}/$${file}" <&3; \
		fi; \
		for ext in debug symbols; do \
		  if ! [ -e "${DESTDIR}/$${file}" ] && [ -f \
		      "${DESTDIR}${DEBUGDIR}/$${file}.$${ext}" ]; then \
			  rm ${RM_I} "${DESTDIR}${DEBUGDIR}/$${file}.$${ext}" \
			      <&3; \
		  fi; \
		done; \
	done
# Remove catpages without corresponding manpages.
	@exec 3<&0; \
	find ${DESTDIR}/usr/share/man/cat* ! -type d | \
	sed -ep -e's:${DESTDIR}/usr/share/man/cat:${DESTDIR}/usr/share/man/man:' | \
	while read catpage; do \
		read manpage; \
		if [ ! -e "$${manpage}" ]; then \
			rm ${RM_I} $${catpage} <&3; \
	        fi; \
	done
	@echo ">>> Old files removed"

check-old-files:
	@echo ">>> Checking for old files"
	@cd ${.CURDIR}; \
	${MAKE} -f ${.CURDIR}/Makefile.inc1 ${.MAKEFLAGS} ${.TARGET} \
	    -V OLD_FILES -V "OLD_FILES:Musr/share/*.gz:R" | xargs -n1 | \
	while read file; do \
		if [ -f "${DESTDIR}/$${file}" -o -L "${DESTDIR}/$${file}" ]; then \
		 	echo "${DESTDIR}/$${file}"; \
		fi; \
		for ext in debug symbols; do \
		  if [ -f "${DESTDIR}${DEBUGDIR}/$${file}.$${ext}" ]; then \
			  echo "${DESTDIR}${DEBUGDIR}/$${file}.$${ext}"; \
		  fi; \
		done; \
	done
# Check for catpages without corresponding manpages.
	@find ${DESTDIR}/usr/share/man/cat* ! -type d | \
	sed -ep -e's:${DESTDIR}/usr/share/man/cat:${DESTDIR}/usr/share/man/man:' | \
	while read catpage; do \
		read manpage; \
		if [ ! -e "$${manpage}" ]; then \
			echo $${catpage}; \
	        fi; \
	done

delete-old-libs:
	@echo ">>> Removing old libraries"
	@echo "${OLD_LIBS_MESSAGE}" | fmt
	@exec 3<&0; \
	cd ${.CURDIR}; \
	${MAKE} -f ${.CURDIR}/Makefile.inc1 ${.MAKEFLAGS} ${.TARGET} \
	    -V OLD_LIBS | xargs -n1 | \
	while read file; do \
		if [ -f "${DESTDIR}/$${file}" -o -L "${DESTDIR}/$${file}" ]; then \
			chflags noschg "${DESTDIR}/$${file}" 2>/dev/null || true; \
			rm ${RM_I} "${DESTDIR}/$${file}" <&3; \
		fi; \
		for ext in debug symbols; do \
		  if ! [ -e "${DESTDIR}/$${file}" ] && [ -f \
		      "${DESTDIR}${DEBUGDIR}/$${file}.$${ext}" ]; then \
			  rm ${RM_I} "${DESTDIR}${DEBUGDIR}/$${file}.$${ext}" \
			      <&3; \
		  fi; \
		done; \
	done
	@echo ">>> Old libraries removed"

check-old-libs:
	@echo ">>> Checking for old libraries"
	@cd ${.CURDIR}; \
	${MAKE} -f ${.CURDIR}/Makefile.inc1 ${.MAKEFLAGS} ${.TARGET} \
	    -V OLD_LIBS | xargs -n1 | \
	while read file; do \
		if [ -f "${DESTDIR}/$${file}" -o -L "${DESTDIR}/$${file}" ]; then \
			echo "${DESTDIR}/$${file}"; \
		fi; \
		for ext in debug symbols; do \
		  if [ -f "${DESTDIR}${DEBUGDIR}/$${file}.$${ext}" ]; then \
			  echo "${DESTDIR}${DEBUGDIR}/$${file}.$${ext}"; \
		  fi; \
		done; \
	done

delete-old-dirs:
	@echo ">>> Removing old directories"
	@cd ${.CURDIR}; \
	${MAKE} -f ${.CURDIR}/Makefile.inc1 ${.MAKEFLAGS} ${.TARGET} \
	    -V OLD_DIRS | xargs -n1 | sort -r | \
	while read dir; do \
		if [ -d "${DESTDIR}/$${dir}" ]; then \
			rmdir -v "${DESTDIR}/$${dir}" || true; \
		elif [ -L "${DESTDIR}/$${dir}" ]; then \
			echo "${DESTDIR}/$${dir} is a link, please remove everything manually."; \
		fi; \
	done
	@echo ">>> Old directories removed"

check-old-dirs:
	@echo ">>> Checking for old directories"
	@cd ${.CURDIR}; \
	${MAKE} -f ${.CURDIR}/Makefile.inc1 ${.MAKEFLAGS} ${.TARGET} \
	    -V OLD_DIRS | xargs -n1 | \
	while read dir; do \
		if [ -d "${DESTDIR}/$${dir}" ]; then \
			echo "${DESTDIR}/$${dir}"; \
		elif [ -L "${DESTDIR}/$${dir}" ]; then \
			echo "${DESTDIR}/$${dir} is a link, please remove everything manually."; \
		fi; \
	done

delete-old: delete-old-files delete-old-dirs
	@echo "To remove old libraries run '${MAKE} delete-old-libs'."

check-old: check-old-files check-old-libs check-old-dirs
	@echo "To remove old files and directories run '${MAKE} delete-old'."
	@echo "To remove old libraries run '${MAKE} delete-old-libs'."

.endif

#
# showconfig - show build configuration.
#
showconfig:
	@(${MAKE} -n -f ${.CURDIR}/sys/conf/kern.opts.mk -V dummy -dg1; \
	  ${MAKE} -n -f ${.CURDIR}/share/mk/src.opts.mk -V dummy -dg1) 2>&1 | grep ^MK_ | sort -u

.if !empty(KRNLOBJDIR) && !empty(KERNCONF)
DTBOUTPUTPATH= ${KRNLOBJDIR}/${KERNCONF}/

.if !defined(FDT_DTS_FILE) || empty(FDT_DTS_FILE)
.if exists(${KERNCONFDIR}/${KERNCONF})
FDT_DTS_FILE!= awk 'BEGIN {FS="="} /^makeoptions[[:space:]]+FDT_DTS_FILE/ {print $$2}' \
	'${KERNCONFDIR}/${KERNCONF}' ; echo
.endif
.endif

.endif

.if !defined(DTBOUTPUTPATH) || !exists(${DTBOUTPUTPATH})
DTBOUTPUTPATH= ${.CURDIR}
.endif

#
# Build 'standalone' Device Tree Blob
#
builddtb:
	@PATH=${TMPPATH} MACHINE=${TARGET} \
	${.CURDIR}/sys/tools/fdt/make_dtb.sh ${.CURDIR}/sys \
	    "${FDT_DTS_FILE}" ${DTBOUTPUTPATH}

###############

# cleanworld
# In the following, the first 'rm' in a series will usually remove all
# files and directories.  If it does not, then there are probably some
# files with file flags set, so this unsets them and tries the 'rm' a
# second time.  There are situations where this target will be cleaning
# some directories via more than one method, but that duplication is
# needed to correctly handle all the possible situations.  Removing all
# files without file flags set in the first 'rm' instance saves time,
# because 'chflags' will need to operate on fewer files afterwards.
#
# It is expected that BW_CANONICALOBJDIR == the CANONICALOBJDIR as would be
# created by bsd.obj.mk, except that we don't want to .include that file
# in this makefile.
#
BW_CANONICALOBJDIR:=${OBJTREE}${.CURDIR}
cleanworld: .PHONY
.if exists(${BW_CANONICALOBJDIR}/)
	-rm -rf ${BW_CANONICALOBJDIR}/*
	-chflags -R 0 ${BW_CANONICALOBJDIR}
	rm -rf ${BW_CANONICALOBJDIR}/*
.endif
.if ${.CURDIR} == ${.OBJDIR} || ${.CURDIR}/obj == ${.OBJDIR}
	#   To be safe in this case, fall back to a 'make cleandir'
	${_+_}@cd ${.CURDIR}; ${MAKE} cleandir
.endif

.if defined(TARGET) && defined(TARGET_ARCH)

.if ${TARGET} == ${MACHINE} && ${TARGET_ARCH} == ${MACHINE_ARCH}
XDEV_CPUTYPE?=${CPUTYPE}
.else
XDEV_CPUTYPE?=${TARGET_CPUTYPE}
.endif

NOFUN=-DNO_FSCHG MK_HTML=no -DNO_LINT \
	MK_MAN=no MK_NLS=no MK_PROFILE=no \
	MK_KERBEROS=no MK_RESCUE=no MK_TESTS=no MK_WARNS=no \
	TARGET=${TARGET} TARGET_ARCH=${TARGET_ARCH} \
	CPUTYPE=${XDEV_CPUTYPE}

XDDIR=${TARGET_ARCH}-freebsd
XDTP?=/usr/${XDDIR}
.if ${XDTP:N/*}
.error XDTP variable should be an absolute path
.endif

CDBENV=MAKEOBJDIRPREFIX=${MAKEOBJDIRPREFIX}/${XDDIR} \
	INSTALL="sh ${.CURDIR}/tools/install.sh"
CDENV= ${CDBENV} \
	TOOLS_PREFIX=${XDTP}
CD2CFLAGS=-isystem ${XDDESTDIR}/usr/include -L${XDDESTDIR}/usr/lib \
	--sysroot=${XDDESTDIR}/ -B${XDDESTDIR}/usr/libexec \
	-B${XDDESTDIR}/usr/bin -B${XDDESTDIR}/usr/lib
CD2ENV=${CDENV} CC="${CC} ${CD2CFLAGS}" CXX="${CXX} ${CD2CFLAGS}" \
	CPP="${CPP} ${CD2CFLAGS}" \
	MACHINE=${TARGET} MACHINE_ARCH=${TARGET_ARCH}

CDTMP=	${MAKEOBJDIRPREFIX}/${XDDIR}/${.CURDIR}/tmp
CDMAKE=${CDENV} PATH=${CDTMP}/usr/bin:${PATH} ${MAKE} ${NOFUN}
CD2MAKE=${CD2ENV} PATH=${CDTMP}/usr/bin:${XDDESTDIR}/usr/bin:${PATH} ${MAKE} ${NOFUN}
XDDESTDIR=${DESTDIR}/${XDTP}
.if !defined(OSREL)
OSREL!= uname -r | sed -e 's/[-(].*//'
.endif

.ORDER: xdev-build xdev-install xdev-links
xdev: xdev-build xdev-install

.ORDER: _xb-worldtmp _xb-bootstrap-tools _xb-build-tools _xb-cross-tools
xdev-build: _xb-worldtmp _xb-bootstrap-tools _xb-build-tools _xb-cross-tools

_xb-worldtmp: .PHONY
	mkdir -p ${CDTMP}/usr
	mtree -deU -f ${.CURDIR}/etc/mtree/BSD.usr.dist \
	    -p ${CDTMP}/usr >/dev/null

_xb-bootstrap-tools: .PHONY
.for _tool in \
    ${_clang_tblgen} \
    ${_gperf}
	${_+_}@${ECHODIR} "===> ${_tool} (obj,depend,all,install)"; \
	cd ${.CURDIR}/${_tool}; \
	${CDMAKE} DIRPRFX=${_tool}/ obj; \
	${CDMAKE} DIRPRFX=${_tool}/ depend; \
	${CDMAKE} DIRPRFX=${_tool}/ all; \
	${CDMAKE} DIRPRFX=${_tool}/ DESTDIR=${CDTMP} install
.endfor

_xb-build-tools: .PHONY
	${_+_}@cd ${.CURDIR}; \
	${CDBENV} ${MAKE} -f Makefile.inc1 ${NOFUN} build-tools

_xb-cross-tools: .PHONY
.for _tool in \
    ${_binutils} \
    ${_elftctools} \
    usr.bin/ar \
    ${_clang_libs} \
    ${_clang} \
    ${_cc}
	${_+_}@${ECHODIR} "===> xdev ${_tool} (obj,depend,all)"; \
	cd ${.CURDIR}/${_tool}; \
	${CDMAKE} DIRPRFX=${_tool}/ obj; \
	${CDMAKE} DIRPRFX=${_tool}/ depend; \
	${CDMAKE} DIRPRFX=${_tool}/ all
.endfor

_xi-mtree: .PHONY
	${_+_}@${ECHODIR} "mtree populating ${XDDESTDIR}"
	mkdir -p ${XDDESTDIR}
	mtree -deU -f ${.CURDIR}/etc/mtree/BSD.root.dist \
	    -p ${XDDESTDIR} >/dev/null
	mtree -deU -f ${.CURDIR}/etc/mtree/BSD.usr.dist \
	    -p ${XDDESTDIR}/usr >/dev/null
	mtree -deU -f ${.CURDIR}/etc/mtree/BSD.include.dist \
	    -p ${XDDESTDIR}/usr/include >/dev/null
.if ${MK_LIB32} != "no"
	mtree -deU -f ${.CURDIR}/etc/mtree/BSD.lib32.dist \
	    -p ${XDDESTDIR}/usr >/dev/null
.endif
.if ${MK_TESTS} != "no"
	mkdir -p ${XDDESTDIR}${TESTSBASE}
	mtree -deU -f ${.CURDIR}/etc/mtree/BSD.tests.dist \
	    -p ${XDDESTDIR}${TESTSBASE} >/dev/null
.endif

.ORDER: xdev-build _xi-mtree _xi-cross-tools _xi-includes _xi-libraries
xdev-install: xdev-build _xi-mtree _xi-cross-tools _xi-includes _xi-libraries

_xi-cross-tools: .PHONY
	@echo "_xi-cross-tools"
.for _tool in \
    ${_binutils} \
    ${_elftctools} \
    usr.bin/ar \
    ${_clang_libs} \
    ${_clang} \
    ${_cc}
	${_+_}@${ECHODIR} "===> xdev ${_tool} (install)"; \
	cd ${.CURDIR}/${_tool}; \
	${CDMAKE} DIRPRFX=${_tool}/ install DESTDIR=${XDDESTDIR}
.endfor

_xi-includes: .PHONY
	${_+_}cd ${.CURDIR}; ${CD2MAKE} -f Makefile.inc1 includes \
		DESTDIR=${XDDESTDIR}

_xi-libraries: .PHONY
	${_+_}cd ${.CURDIR}; ${CD2MAKE} -f Makefile.inc1 libraries \
		DESTDIR=${XDDESTDIR}

xdev-links: .PHONY
	${_+_}cd ${XDDESTDIR}/usr/bin; \
	mkdir -p ../../../../usr/bin; \
		for i in *; do \
			ln -sf ../../${XDTP}/usr/bin/$$i \
			    ../../../../usr/bin/${XDDIR}-$$i; \
			ln -sf ../../${XDTP}/usr/bin/$$i \
			    ../../../../usr/bin/${XDDIR}${OSREL}-$$i; \
		done
.else
xdev xdev-build xdev-install xdev-links:
	@echo "*** Error: Both TARGET and TARGET_ARCH must be defined for \"${.TARGET}\" target"
.endif<|MERGE_RESOLUTION|>--- conflicted
+++ resolved
@@ -1125,14 +1125,7 @@
 distrib-dirs distribution: .MAKE .PHONY
 	${_+_}cd ${.CURDIR}/etc; ${CROSSENV} PATH=${TMPPATH} ${MAKE} \
 	    ${IMAKE_INSTALL} ${IMAKE_MTREE} METALOG=${METALOG} ${.TARGET}
-<<<<<<< HEAD
-
-distribution: .MAKE .PHONY
-	${_+_}cd ${.CURDIR}/etc; ${CROSSENV} PATH=${TMPPATH} ${MAKE} \
-	    ${IMAKE_INSTALL} ${IMAKE_MTREE} METALOG=${METALOG} ${.TARGET}
-=======
 .if make(distribution)
->>>>>>> 2ed1e299
 	${_+_}cd ${.CURDIR}; ${CROSSENV} PATH=${TMPPATH} \
 		${MAKE} -f Makefile.inc1 ${IMAKE_INSTALL} \
 		METALOG=${METALOG} installconfig
